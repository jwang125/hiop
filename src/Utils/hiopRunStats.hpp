// Copyright (c) 2017, Lawrence Livermore National Security, LLC.
// Produced at the Lawrence Livermore National Laboratory (LLNL).
// Written by Cosmin G. Petra, petra1@llnl.gov.
// LLNL-CODE-742473. All rights reserved.
//
// This file is part of HiOp. For details, see https://github.com/LLNL/hiop. HiOp 
// is released under the BSD 3-clause license (https://opensource.org/licenses/BSD-3-Clause). 
// Please also read “Additional BSD Notice” below.
//
// Redistribution and use in source and binary forms, with or without modification, 
// are permitted provided that the following conditions are met:
// i. Redistributions of source code must retain the above copyright notice, this list 
// of conditions and the disclaimer below.
// ii. Redistributions in binary form must reproduce the above copyright notice, 
// this list of conditions and the disclaimer (as noted below) in the documentation and/or 
// other materials provided with the distribution.
// iii. Neither the name of the LLNS/LLNL nor the names of its contributors may be used to 
// endorse or promote products derived from this software without specific prior written 
// permission.
//
// THIS SOFTWARE IS PROVIDED BY THE COPYRIGHT HOLDERS AND CONTRIBUTORS "AS IS" AND ANY 
// EXPRESS OR IMPLIED WARRANTIES, INCLUDING, BUT NOT LIMITED TO, THE IMPLIED WARRANTIES 
// OF MERCHANTABILITY AND FITNESS FOR A PARTICULAR PURPOSE ARE DISCLAIMED. IN NO EVENT 
// SHALL LAWRENCE LIVERMORE NATIONAL SECURITY, LLC, THE U.S. DEPARTMENT OF ENERGY OR 
// CONTRIBUTORS BE LIABLE FOR ANY DIRECT, INDIRECT, INCIDENTAL, SPECIAL, EXEMPLARY, OR 
// CONSEQUENTIAL DAMAGES (INCLUDING, BUT NOT LIMITED TO, PROCUREMENT OF SUBSTITUTE GOODS 
// OR SERVICES; LOSS OF USE, DATA, OR PROFITS; OR BUSINESS INTERRUPTION) HOWEVER CAUSED 
// AND ON ANY THEORY OF LIABILITY, WHETHER IN CONTRACT, STRICT LIABILITY, OR TORT 
// (INCLUDING NEGLIGENCE OR OTHERWISE) ARISING IN ANY WAY OUT OF THE USE OF THIS SOFTWARE, 
// EVEN IF ADVISED OF THE POSSIBILITY OF SUCH DAMAGE.
//
// Additional BSD Notice
// 1. This notice is required to be provided under our contract with the U.S. Department 
// of Energy (DOE). This work was produced at Lawrence Livermore National Laboratory under 
// Contract No. DE-AC52-07NA27344 with the DOE.
// 2. Neither the United States Government nor Lawrence Livermore National Security, LLC 
// nor any of their employees, makes any warranty, express or implied, or assumes any 
// liability or responsibility for the accuracy, completeness, or usefulness of any 
// information, apparatus, product, or process disclosed, or represents that its use would
// not infringe privately-owned rights.
// 3. Also, reference herein to any specific commercial products, process, or services by 
// trade name, trademark, manufacturer or otherwise does not necessarily constitute or 
// imply its endorsement, recommendation, or favoring by the United States Government or 
// Lawrence Livermore National Security, LLC. The views and opinions of authors expressed 
// herein do not necessarily state or reflect those of the United States Government or 
// Lawrence Livermore National Security, LLC, and shall not be used for advertising or 
// product endorsement purposes.

#ifndef HIOP_RUNSTATS
#define HIOP_RUNSTATS

#include "hiopTimer.hpp"

#include <sstream>
#include <iomanip>
#include <cmath>

#ifdef HIOP_USE_MPI
#include "mpi.h"  
#endif
namespace hiop
{

 
class hiopRunKKTSolStats
{
public:
  hiopRunKKTSolStats()
  { 
    initialize();
  };

  virtual ~hiopRunKKTSolStats()
  {
  };

  //
  // at each optimization iteration
  //

  hiopTimer tmTotalPerIter;

  // time of the initial boilerplate, before any expensive matrix update or factorization
  hiopTimer tmUpdateInit;
  // time in the update of the linsys to be sent to lower level linear solver; multiple updates can happen
  // if the inertia correction kicks in
  hiopTimer tmUpdateLinsys;
  // time spent in lower level factorizations; can time multiple factorizations if the inertia correction kicks in 
  hiopTimer tmUpdateInnerFact;
  // number of inertia corrections
  int nUpdateICCorr;

  // time spent in compressing or decompressing rhs (or in other words, pre- and post-triangular solve)
  hiopTimer tmSolveRhsManip;
  // the actual triangular solve within the inner solver
  hiopTimer tmSolveTriangular;

  // total time 
  double tmTotal;
  //constituents of total -> map into timers used to time each optimization iteration
  double tmTotalUpdateInit, tmTotalUpdateLinsys, tmTotalUpdateInnerFact;
  double tmTotalSolveRhsManip, tmTotalSolveTriangular; 

  inline void initialize() {
    tmTotalPerIter.reset();
    tmUpdateInit.reset();
    tmUpdateLinsys.reset();
    tmUpdateInnerFact.reset();
    nUpdateICCorr = 0;
    tmSolveRhsManip.reset();
    tmSolveTriangular.reset();
    
    tmTotal = 0.;
    tmTotalUpdateInit = 0;
    tmTotalUpdateLinsys = 0;
    tmTotalUpdateInnerFact = 0;
    tmTotalSolveRhsManip = 0; 
    tmTotalSolveTriangular = 0;
  }

  inline void start_optimiz_iteration()
  {
    tmTotalPerIter.reset();
    tmTotalPerIter.start();
    
    tmUpdateInit.reset();
    tmUpdateLinsys.reset();
    tmUpdateInnerFact.reset();
    nUpdateICCorr = 0;
    tmSolveRhsManip.reset();
    tmSolveTriangular.reset();
  } 
  inline void end_optimiz_iteration()
  {
    tmTotalPerIter.stop();
    tmTotal += tmTotalPerIter.getElapsedTime();
      
    tmTotalUpdateInit += tmUpdateInit.getElapsedTime();
    tmTotalUpdateLinsys += tmUpdateLinsys.getElapsedTime();
    tmTotalUpdateInnerFact += tmUpdateInnerFact.getElapsedTime();
    tmTotalSolveRhsManip += tmSolveRhsManip.getElapsedTime(); 
    tmTotalSolveTriangular += tmSolveTriangular.getElapsedTime();
    
  }
  inline std::string get_summary_last_iter() {
    std::stringstream ss;

    ss << std::fixed << std::setprecision(3);
    ss << "Iteration KKT time=" << tmTotalPerIter.getElapsedTime() << "sec " << std::endl;

    ss << "\tupdate init=" << std::setprecision(3) << tmUpdateInit.getElapsedTime() << "sec "
       << "update linsys=" << tmUpdateLinsys.getElapsedTime() << "sec " 
       << "fact=" << tmUpdateInnerFact.getElapsedTime() << "sec " 
       << "inertia corrections=" << nUpdateICCorr << std::endl;

    ss << "\tsolve rhs-manip=" <<tmSolveRhsManip.getElapsedTime() << "sec "
       << "triangular solve=" << tmSolveTriangular.getElapsedTime() << "sec " << std::endl; 

    return ss.str();
  }

  inline std::string get_summary_total() {
    std::stringstream ss;
    ss << "Total KKT time " << std::fixed << std::setprecision(3) << tmTotal << " sec " 
       << std::endl;

    ss << "\tupdate init " << std::setprecision(3) << tmTotalUpdateInit <<  "sec "
       << "    update linsys " << tmTotalUpdateLinsys << " sec " 
       << "    fact " << tmTotalUpdateInnerFact << " sec " << std::endl;

    ss << "\tsolve rhs-manip " <<tmTotalSolveRhsManip << " sec "
       << "    triangular solve " << tmTotalSolveTriangular << " sec " << std::endl; 

    return ss.str();
  }
};


class hiopLinSolStats
{
public:
  hiopLinSolStats()
  {
    flopsFact = flopsTriuSolves = -1.;
  }
  hiopTimer tmFactTime;
  hiopTimer tmInertiaComp;
  hiopTimer tmTriuSolves;

  hiopTimer tmDeviceTransfer;
  
  //hiopTimer tmWholeLinSolve;

  double flopsFact, flopsTriuSolves;
  
  inline void start_linsolve()
  {
    flopsFact = flopsTriuSolves = -1.;

    tmFactTime.reset();
    tmInertiaComp.reset();
    tmTriuSolves.reset();
  }
  
  inline void end_linsolve()
  {
  }
  inline std::string get_summary_last_solve() const
  {
    std::stringstream ss;
    ss <<  std::fixed << std::setprecision(3);
      //<< "Total LinSolve time=" << tmWholeLinSolve.getElapsedTime() << " sec " 
    //<< std::endl;

    ss << "(Last) Lin Solve: fact " << tmFactTime.getElapsedTime() << "s   flops " << flopsFact
       << "   inertia " << tmInertiaComp.getElapsedTime() << "s" 
       << "   triu. solves " << tmTriuSolves.getElapsedTime() << "s   flops " << flopsTriuSolves
       << "   device transfer " << tmDeviceTransfer.getElapsedTime() << "s"
       << std::endl;

    return ss.str();
  }
};


class hiopRunStats
{
public:
  hiopRunStats(MPI_Comm comm_=MPI_COMM_WORLD)
    : comm(comm_)
  { 
    initialize();
  };

  virtual ~hiopRunStats() {};

  hiopTimer tmOptimizTotal;

  hiopTimer tmSolverInternal, tmSearchDir, tmStartingPoint, tmMultUpdate, tmComm;
  hiopTimer tmInit;

  hiopTimer tmEvalObj, tmEvalGrad_f, tmEvalCons, tmEvalJac_con, tmEvalHessL;
  int nEvalObj, nEvalGrad_f, nEvalCons_eq, nEvalCons_ineq, nEvalJac_con_eq, nEvalJac_con_ineq;
  int nEvalHessL;
  
  int nIter;

  hiopRunKKTSolStats kkt;
  hiopLinSolStats linsolv;
  inline virtual void initialize() {
    tmOptimizTotal = tmSolverInternal = tmSearchDir = tmStartingPoint = tmMultUpdate = tmComm = tmInit = 0.;
    tmEvalObj = tmEvalGrad_f = tmEvalCons = tmEvalJac_con = tmEvalHessL = 0.;    
    nEvalObj = nEvalGrad_f = nEvalCons_eq = nEvalCons_ineq =  nEvalJac_con_eq = nEvalJac_con_ineq = 0;
    nEvalHessL = 0;
    nIter = 0; 
  }

  inline std::string get_summary(int masterRank=0) {
    std::stringstream ss;
    ss << "Total time " << std::fixed << std::setprecision(3)
       << tmOptimizTotal.getElapsedTime() << " sec " << std::endl;

    ss << "Hiop internal time: " << std::setprecision(3) 
       << "    total " << std::setprecision(3) << tmSolverInternal.getElapsedTime() << " sec "
       << "    avg iter " << (tmSolverInternal.getElapsedTime()/nIter) << " sec " << std::endl;
#ifdef HIOP_USE_MPI
    int nranks;
    int ierr = MPI_Comm_size(comm, &nranks); assert(MPI_SUCCESS==ierr);

    double loc=tmSolverInternal.getElapsedTime(), mean;
    ierr = MPI_Allreduce(&loc, &mean, 1, MPI_DOUBLE, MPI_SUM, comm); assert(MPI_SUCCESS==ierr);
    mean = mean/nranks;
    loc = tmSolverInternal.getElapsedTime()-mean; loc = loc*loc;
    double stddev;
    ierr = MPI_Allreduce(&loc, &stddev, 1, MPI_DOUBLE, MPI_SUM, comm); assert(MPI_SUCCESS==ierr);
    stddev = sqrt(stddev);
    stddev /= nranks;
    ss << "    internal total std dev across ranks " << (stddev/mean*100) << " percent"  << std::endl;
#endif

<<<<<<< HEAD
    ss << "Fcn/deriv time:     total " << std::setprecision(3) 
       << (tmEvalObj.getElapsedTime() + tmEvalGrad_f.getElapsedTime() + tmEvalCons.getElapsedTime() + tmEvalJac_con.getElapsedTime()) 
       << " sec  ( obj " << tmEvalObj.getElapsedTime() << " grad " << tmEvalGrad_f.getElapsedTime() 
       << " cons " << tmEvalCons.getElapsedTime() << " Jac " << tmEvalJac_con.getElapsedTime() << " ) " << std::endl;
=======
    ss << std::setprecision(3)
       << "Fcn/deriv time:     total=" << (tmEvalObj.getElapsedTime() +
					   tmEvalGrad_f.getElapsedTime() +
					   tmEvalCons.getElapsedTime() +
					   tmEvalJac_con.getElapsedTime() +
					   tmEvalHessL.getElapsedTime()) << " sec  "
       << "( obj=" << tmEvalObj.getElapsedTime()
       << " grad=" << tmEvalGrad_f.getElapsedTime() 
       << " cons=" << tmEvalCons.getElapsedTime()
       << " Jac=" << tmEvalJac_con.getElapsedTime()
       << " Hess=" << tmEvalHessL.getElapsedTime() << ") " << std::endl;
>>>>>>> 3e36fcc7
#ifdef HIOP_USE_MPI
    loc=tmEvalObj.getElapsedTime() + tmEvalGrad_f.getElapsedTime() + tmEvalCons.getElapsedTime() + tmEvalJac_con.getElapsedTime();

    ierr = MPI_Allreduce(&loc, &mean, 1, MPI_DOUBLE, MPI_SUM, comm); assert(MPI_SUCCESS==ierr);
    mean = mean/nranks;
    loc = tmEvalObj.getElapsedTime() + tmEvalGrad_f.getElapsedTime() + tmEvalCons.getElapsedTime() + tmEvalJac_con.getElapsedTime() - mean; 
    loc = loc*loc;

    ierr = MPI_Allreduce(&loc, &stddev, 1, MPI_DOUBLE, MPI_SUM, comm); assert(MPI_SUCCESS==ierr);
    stddev = sqrt(stddev);
    stddev /= nranks;
    ss << "    Fcn/deriv total std dev across ranks " << (stddev/mean*100) << " percent"  << std::endl;

#endif
    ss << "Fcn/deriv #: obj " << nEvalObj <<  " grad " << nEvalGrad_f 
       << " eq cons " << nEvalCons_eq << " ineq cons " << nEvalCons_ineq 
       << " eq Jac " << nEvalJac_con_eq << " ineq Jac " << nEvalJac_con_ineq << std::endl;

    return ss.str();
  }
private:
  MPI_Comm comm;

};

}
#endif<|MERGE_RESOLUTION|>--- conflicted
+++ resolved
@@ -278,12 +278,12 @@
     ss << "    internal total std dev across ranks " << (stddev/mean*100) << " percent"  << std::endl;
 #endif
 
-<<<<<<< HEAD
-    ss << "Fcn/deriv time:     total " << std::setprecision(3) 
-       << (tmEvalObj.getElapsedTime() + tmEvalGrad_f.getElapsedTime() + tmEvalCons.getElapsedTime() + tmEvalJac_con.getElapsedTime()) 
-       << " sec  ( obj " << tmEvalObj.getElapsedTime() << " grad " << tmEvalGrad_f.getElapsedTime() 
-       << " cons " << tmEvalCons.getElapsedTime() << " Jac " << tmEvalJac_con.getElapsedTime() << " ) " << std::endl;
-=======
+    // <<<<<<< HEAD
+    //     ss << "Fcn/deriv time:     total " << std::setprecision(3) 
+    //        << (tmEvalObj.getElapsedTime() + tmEvalGrad_f.getElapsedTime() + tmEvalCons.getElapsedTime() + tmEvalJac_con.getElapsedTime()) 
+    //        << " sec  ( obj " << tmEvalObj.getElapsedTime() << " grad " << tmEvalGrad_f.getElapsedTime() 
+    //        << " cons " << tmEvalCons.getElapsedTime() << " Jac " << tmEvalJac_con.getElapsedTime() << " ) " << std::endl;
+    // =======
     ss << std::setprecision(3)
        << "Fcn/deriv time:     total=" << (tmEvalObj.getElapsedTime() +
 					   tmEvalGrad_f.getElapsedTime() +
@@ -295,7 +295,7 @@
        << " cons=" << tmEvalCons.getElapsedTime()
        << " Jac=" << tmEvalJac_con.getElapsedTime()
        << " Hess=" << tmEvalHessL.getElapsedTime() << ") " << std::endl;
->>>>>>> 3e36fcc7
+    // >>>>>>> 3e36fcc7eaf63ab1307c58f0beb79dce7ac4c928
 #ifdef HIOP_USE_MPI
     loc=tmEvalObj.getElapsedTime() + tmEvalGrad_f.getElapsedTime() + tmEvalCons.getElapsedTime() + tmEvalJac_con.getElapsedTime();
 
