--- conflicted
+++ resolved
@@ -149,17 +149,13 @@
   registerIntOption("acceptable_iterations", 10, 1, 1e6, 
 		    "Number of iterations of acceptable tolerance after which HiOp terminates (default 10)");
 
-<<<<<<< HEAD
   registerNumOption("sigma0", 1., 0., 1e+7, 
 		    "Initial value of the initial multiplier of the identity in the secant "
 		    "approximation (default 1.)");
-=======
   {
     vector<string> range(2); range[0] = "no"; range[1] = "yes";
     registerStrOption("accept_every_trial_step", "no", range, "Disable line-search and take close-to-boundary step");
   }
-  registerNumOption("sigma0", 1., 0., 1e+7, "Initial value of the initial multiplier of the identity in the secant approximation (default 1.)");
->>>>>>> 8c42850e
   {
     vector<string> range(5); 
     range[0]="sigma0"; range[1]="sty"; range[2]="sty_inv"; 
@@ -177,7 +173,6 @@
 
   {
     vector<string> range(3); range[0]="remove"; range[1]="relax"; range[2]="none";
-<<<<<<< HEAD
     registerStrOption("fixed_var", "none", range, 
 		      "Treatment of fixed variables: 'remove' from the problem, 'relax' bounds "
 		      "by 'fixed_var_perturb', or 'none', in which case the HiOp will terminate "
@@ -220,13 +215,6 @@
     vector<string> range(2); range[0]="no"; range[1]="yes";
     registerStrOption("write_kkt", range[0], range, 
 		      "write internal KKT linear system (matrix, rhs, sol) to file (default 'no')");
-=======
-    registerStrOption("fixed_var", "none", range, "Treatment of fixed variables: 'remove' from the problem, 'relax' bounds by 'fixed_var_perturb', or 'none', in which case the HiOp will terminate with an error message if fixed variables are detected (default 'none')");
-
-    registerNumOption("fixed_var_tolerance", 1e-15, 1e-30, 0.01, "A variable is considered fixed if |upp_bnd-low_bnd| < fixed_var_tolerance * max(abs(upp_bnd),1) (default 1e-15)");
-
-    registerNumOption("fixed_var_perturb", 1e-8, 1e-14, 0.1, "Perturbation of the lower and upper bounds for fixed variables relative to its magnitude: lower/upper_bound -=/+= max(abs(upper_bound),1)*fixed_var_perturb (default 1e-8)");
->>>>>>> 8c42850e
   }
 }
 
