--- conflicted
+++ resolved
@@ -1017,173 +1017,4 @@
 }
 
 
-} //end of namespace
-<<<<<<< HEAD
-
-
-#if 0
-    {
-
-
-    int nnz=0;
-    int idxRowStart = 0;
-    bool tempbool = true;
-
-    tempbool = firstCall;
-
-    if(tempbool){
-      int *    ja = new int[col_extent];
-      double * a  = new double[col_extent];
-
-      for ( int i = 0; i < row_extent; i++ ) {
-        src_gen.GetSparseRow( src_row_st + i, src_col_st, a, col_extent, ja,
-                        nnz, col_extent, idxRowStart);
-        for( int k = 0; k < nnz; k++ ) {
-          ja[k] += (dest_col_st - src_col_st);
-        }
-        this->atPutSpRow( dest_row_st + i, a, nnz, ja, ValIdxMap, idxRowStart);
-      }
-      delete [] ja;
-      delete [] a;
-    }else{
-      for( auto it=ValIdxMap.begin(); it!=ValIdxMap.end(); it++ ) {
-        values_[it->first] = src_gen.M()[it->second];
-      }
-    }
-  }
-
-
-
-  /** Get one sparse row from this matrix.
-   *
-   * @param row  get row number "row"
-   * @param col  ignore all elements of the row before column "col"
-   * @param A    store the values of the sparse row in A
-   * @param lenA  the length of A
-   * @param jcolA an array of length lenA containing the column index of each
-   *              element in the sparse row
-   * @param col_extent ignore all elements of the row that have column
-   *                  indices greater than or equal to col + col_extent
-   * @param info info is 0 if and only if the sparse row can fit into A.
-   */
-  void hiopMatrixSymSparseTriplet::GetSparseRow( int row, int col,
-                             double A[], int lenA, int jcolA[], int& nnz,
-                             int col_extent, int & row_start )
-{
-  assert( col >= 0 && col < n_ );
-  assert( row >= 0 && row < m_ );
-  assert( col + col_extent <= n );
-  int colm;
-  int ka = 0;
-  int last_col = col + col_extent - 1;
-
-  info = 0;
-
-  for (int km = i_row[row]; km < krowM[row+1]; km++ ) {
-    colm = jcolM[km];
-    if ( colm >= col ) {
-      if ( colm <= lastCol ) {
-	if( ka < lenA ) {
-	  A[ka]     = M[km];
-	  jcolA[ka] = colm;
-	  ka++;
-	} else {
-	  // Count the number of aditional elements needed in A
-	  info++;
-	}
-      } else {
-	break;
-      }
-    }
-  }
-  nnz = ka;
-  rowStart = krowM[row];
-}
-
-
-
-
-void SparseStorage::atPutSpRow_CorrectMap( int row, double A[], int lenA,
-				    int jcolA[], int& info,
-				    std::map<int,int> &ValIdxMap, int const IDXconstant )
-{
-  int ik;
-  int ka    = lenA - 1;
-  int km_f  = krowM[row + 1] - 1;
-  int km    = km_f;
-  int km_s  = krowM[row];
-  int count = 0;
-
-  assert( row >= 0 && row < m );
-
-  while( ka >= 0 ) {
-    if ( km < km_s ) {
-      // There are no more elements in M. All the rest of A must be
-      // inserted.
-      count += ka + 1;
-      break;
-    } else if ( jcolM[km] == jcolA[ka] ) {
-      // The element in A will replace an element in M
-      km--; ka--;
-    } else if ( jcolM[km] > jcolA[ka] ) {
-      assert( jcolA[ka] >= 0 );
-      // This element is in M but not in A
-      km--;
-    } else {
-      // The element is in A, but not in M and so must be inserted.
-      assert( jcolA[ka] < n );
-      ka--;
-      count++;
-    }
-  }
-
-  if ( count > 0 ) {
-    this->shiftRows_CorrectMap( row + 1, count, info, ValIdxMap);
-	assert("not suppot yet" && 0);
-  } else {
-    info = 0;
-  }
-
-  if ( 0 == info ) {
-    ka    = lenA - 1;
-    km    = km_f;
-    ik    = krowM[row + 1] - 1;
-
-    while ( ka >= 0 ) {
-      if ( km < km_s ) {
-		// There are no more elements in M. All the rest of A must be
-		// inserted.
-		for( ; ka >= 0; ka--, ik-- ) {
-	  	  jcolM[ik] = jcolA[ka];
-	  	  assert( jcolM[ik] >= 0 && jcolM[ik] < n );
-	  	  M[ik]     = A[ka];
-		  ValIdxMap[ik] = ka + IDXconstant;
-		}
-		break;
-      } else if ( jcolM[km] == jcolA[ka] ) {
-		// The element in A will replace an element in M
-		jcolM[ik] = jcolM[km];
-		M[ik]     = A[ka];
-		ValIdxMap[ik] = ka + IDXconstant;
-		km--; ka--; ik--;
-      } else if ( jcolM[km] > jcolA[ka] ) {
-		// This element is in M but not in A
-		jcolM[ik] = jcolM[km];
-		M[ik]     = M[km];
-//		ValIdxMap[ik] = ValIdxMap[km];
-		km--; ik--;
-      } else {
-		// The element is in A, but not in M.
-		jcolM[ik] = jcolA[ka];
-		assert( jcolM[ik] >= 0 && jcolM[ik] < n );
-		M[ik]     = A[ka];
-		ValIdxMap[ik] = ka + IDXconstant;
-		ka--; ik--;
-      }
-    }
-  }
-}
-
-#endif // 0
-=======
->>>>>>> ca55bbc7
+} //end of namespace