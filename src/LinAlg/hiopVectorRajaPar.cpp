// Copyright (c) 2017, Lawrence Livermore National Security, LLC.
// Produced at the Lawrence Livermore National Laboratory (LLNL).
// Written by Cosmin G. Petra, petra1@llnl.gov.
// LLNL-CODE-742473. All rights reserved.
//
// This file is part of HiOp. For details, see https://github.com/LLNL/hiop. HiOp 
// is released under the BSD 3-clause license (https://opensource.org/licenses/BSD-3-Clause). 
// Please also read “Additional BSD Notice” below.
//
// Redistribution and use in source and binary forms, with or without modification, 
// are permitted provided that the following conditions are met:
// i. Redistributions of source code must retain the above copyright notice, this list 
// of conditions and the disclaimer below.
// ii. Redistributions in binary form must reproduce the above copyright notice, 
// this list of conditions and the disclaimer (as noted below) in the documentation and/or 
// other materials provided with the distribution.
// iii. Neither the name of the LLNS/LLNL nor the names of its contributors may be used to 
// endorse or promote products derived from this software without specific prior written 
// permission.
//
// THIS SOFTWARE IS PROVIDED BY THE COPYRIGHT HOLDERS AND CONTRIBUTORS "AS IS" AND ANY 
// EXPRESS OR IMPLIED WARRANTIES, INCLUDING, BUT NOT LIMITED TO, THE IMPLIED WARRANTIES 
// OF MERCHANTABILITY AND FITNESS FOR A PARTICULAR PURPOSE ARE DISCLAIMED. IN NO EVENT 
// SHALL LAWRENCE LIVERMORE NATIONAL SECURITY, LLC, THE U.S. DEPARTMENT OF ENERGY OR 
// CONTRIBUTORS BE LIABLE FOR ANY DIRECT, INDIRECT, INCIDENTAL, SPECIAL, EXEMPLARY, OR 
// CONSEQUENTIAL DAMAGES (INCLUDING, BUT NOT LIMITED TO, PROCUREMENT OF SUBSTITUTE GOODS 
// OR SERVICES; LOSS OF USE, DATA, OR PROFITS; OR BUSINESS INTERRUPTION) HOWEVER CAUSED 
// AND ON ANY THEORY OF LIABILITY, WHETHER IN CONTRACT, STRICT LIABILITY, OR TORT 
// (INCLUDING NEGLIGENCE OR OTHERWISE) ARISING IN ANY WAY OUT OF THE USE OF THIS SOFTWARE, 
// EVEN IF ADVISED OF THE POSSIBILITY OF SUCH DAMAGE.
//
// Additional BSD Notice
// 1. This notice is required to be provided under our contract with the U.S. Department 
// of Energy (DOE). This work was produced at Lawrence Livermore National Laboratory under 
// Contract No. DE-AC52-07NA27344 with the DOE.
// 2. Neither the United States Government nor Lawrence Livermore National Security, LLC 
// nor any of their employees, makes any warranty, express or implied, or assumes any 
// liability or responsibility for the accuracy, completeness, or usefulness of any 
// information, apparatus, product, or process disclosed, or represents that its use would
// not infringe privately-owned rights.
// 3. Also, reference herein to any specific commercial products, process, or services by 
// trade name, trademark, manufacturer or otherwise does not necessarily constitute or 
// imply its endorsement, recommendation, or favoring by the United States Government or 
// Lawrence Livermore National Security, LLC. The views and opinions of authors expressed 
// herein do not necessarily state or reflect those of the United States Government or 
// Lawrence Livermore National Security, LLC, and shall not be used for advertising or 
// product endorsement purposes.

/**
 * @file hiopVectorRajaPar.cpp
 *
 * @author Asher Mancinelli <asher.mancinelli@pnnl.gov>, PNNL
 * @author Slaven Peles <slaven.peles@pnnl.gov>, PNNL
 * @author Jake K. Ryan <jake.ryan@pnnl.gov>, PNNL
 * @author Cameron Rutherford <cameron.rutherford@pnnl.gov>, PNNL
 *
 */
#include "hiopVectorRajaPar.hpp"

#include <cmath>
#include <cstring> //for memcpy
#include <algorithm>
#include <cassert>

#include "hiop_blasdefs.hpp"

#include <limits>
#include <cstddef>

#include <umpire/Allocator.hpp>
#include <umpire/ResourceManager.hpp>

#include <RAJA/RAJA.hpp>


namespace hiop
{
// Define type aliases
using real_type = double;
using local_index_type = int;
using global_index_type = long long;

// Define constants
static constexpr real_type zero = 0.0;
static constexpr real_type one  = 1.0;


#ifdef HIOP_USE_GPU
  #include "cuda.h"
  #define RAJA_CUDA_BLOCK_SIZE 128
  using hiop_raja_exec   = RAJA::cuda_exec<RAJA_CUDA_BLOCK_SIZE>;
  using hiop_raja_reduce = RAJA::cuda_reduce;
  using hiop_raja_atomic = RAJA::cuda_atomic;
  #define RAJA_LAMBDA [=] __device__
#else
  using hiop_raja_exec   = RAJA::omp_parallel_for_exec;
  using hiop_raja_reduce = RAJA::omp_reduce;
  using hiop_raja_atomic = RAJA::omp_atomic;
  #define RAJA_LAMBDA [=]
#endif


hiopVectorRajaPar::hiopVectorRajaPar(
  const long long& glob_n,
  std::string mem_space /* = "HOST" */,
  long long* col_part /* = NULL */,
  MPI_Comm comm /* = MPI_COMM_NULL */)
  : hiopVector(),
    mem_space_(mem_space),
    comm_(comm)
{
  n_ = glob_n;

#ifdef HIOP_USE_MPI
  // if this is a serial vector, make sure it has a valid comm in the mpi case
  if(comm_ == MPI_COMM_NULL) 
    comm_ = MPI_COMM_SELF;
#endif

  int P = 0; 
  if(col_part)
  {
#ifdef HIOP_USE_MPI
    int ierr=MPI_Comm_rank(comm_, &P);  assert(ierr==MPI_SUCCESS);
#endif
    glob_il_ = col_part[P];
    glob_iu_ = col_part[P+1];
  } 
  else
  {
    glob_il_ = 0;
    glob_iu_ = n_;
  }
  n_local_ = glob_iu_ - glob_il_;

#ifndef HIOP_USE_GPU
  mem_space_ = "HOST"; // If no GPU support, fall back to host!
#endif

  auto& resmgr = umpire::ResourceManager::getInstance();
  umpire::Allocator devalloc  = resmgr.getAllocator(mem_space_);
  data_dev_ = static_cast<double*>(devalloc.allocate(n_local_*sizeof(double)));
  if(mem_space_ == "DEVICE")
  {
    // Create host mirror if the memory space is on device
    umpire::Allocator hostalloc = resmgr.getAllocator("HOST");
    data_host_ = static_cast<double*>(hostalloc.allocate(n_local_*sizeof(double)));
  }
  else
  {
    data_host_ = data_dev_;
  }
  //std::cout << "Memory space: " << mem_space_ << "\n";
}

hiopVectorRajaPar::hiopVectorRajaPar(const hiopVectorRajaPar& v)
  : hiopVector()
{
  n_local_ = v.n_local_;
  n_ = v.n_;
  glob_il_ = v.glob_il_;
  glob_iu_ = v.glob_iu_;
  comm_ = v.comm_;
  mem_space_ = v.mem_space_;

#ifndef HIOP_USE_GPU
  mem_space_ = "HOST"; // If no GPU support, fall back to host!
#endif

  // std::cout << "Memory space: " << mem_space_ << "\n";
  auto& resmgr = umpire::ResourceManager::getInstance();
  umpire::Allocator devalloc  = resmgr.getAllocator(mem_space_);
  data_dev_ = static_cast<double*>(devalloc.allocate(n_local_*sizeof(double)));
  if(mem_space_ == "DEVICE")
  {
    // Create host mirror if the memory space is on device
    umpire::Allocator hostalloc = resmgr.getAllocator("HOST");
    data_host_ = static_cast<double*>(hostalloc.allocate(n_local_*sizeof(double)));
  }
  else
  {
    data_host_ = data_dev_;
  }
}

hiopVectorRajaPar::~hiopVectorRajaPar()
{
  auto& resmgr = umpire::ResourceManager::getInstance();
  umpire::Allocator devalloc  = resmgr.getAllocator(mem_space_);
  if(data_dev_ != data_host_)
  {
    umpire::Allocator hostalloc = resmgr.getAllocator("HOST");
    hostalloc.deallocate(data_host_);
  }
  devalloc.deallocate(data_dev_);
  data_dev_  = nullptr;
  data_host_ = nullptr;
}

hiopVector* hiopVectorRajaPar::alloc_clone() const
{
  hiopVector* v = new hiopVectorRajaPar(*this); assert(v);
  return v;
}
hiopVector* hiopVectorRajaPar::new_copy () const
{
  hiopVector* v = new hiopVectorRajaPar(*this); assert(v);
  v->copyFrom(*this);
  return v;
}

//
// Compute kernels
//

/// Set all vector elements to zero
void hiopVectorRajaPar::setToZero()
{
  auto& rm = umpire::ResourceManager::getInstance();
  rm.memset(data_dev_, 0);
}

/// Set all vector elements to constant c
void hiopVectorRajaPar::setToConstant(double c)
{
  double* data = data_dev_;
  RAJA::forall< hiop_raja_exec >(RAJA::RangeSegment(0, n_local_),
    RAJA_LAMBDA(RAJA::Index_type i)
    {
      data[i] = c;
    });
}

/// Set selected elements to constant, zero otherwise
void hiopVectorRajaPar::setToConstant_w_patternSelect(double c, const hiopVector& select)
{
  const hiopVectorRajaPar& s = dynamic_cast<const hiopVectorRajaPar&>(select);
  const double* pattern = s.local_data_const();
  double* data = data_dev_;
  RAJA::forall< hiop_raja_exec >( RAJA::RangeSegment(0, n_local_),
    RAJA_LAMBDA(RAJA::Index_type i) {
      data[i] = pattern[i]*c;
    });
}

/**
 * @brief Copy data from vec to this vector
 * 
 * @param[in] vec - Vector from which to copy into `this`
 * 
 * @pre `vec` and `this` must have same partitioning.
 * @post Elements of `this` are overwritten with elements of `vec`
 */
void hiopVectorRajaPar::copyFrom(const hiopVector& vec)
{
  const hiopVectorRajaPar& v = dynamic_cast<const hiopVectorRajaPar&>(vec);
  assert(n_local_ == v.n_local_);
  assert(glob_il_ == v.glob_il_);
  assert(glob_iu_ == v.glob_iu_);

  auto& rm = umpire::ResourceManager::getInstance();
  rm.copy(data_dev_, v.data_dev_);
}

/**
 * @brief Copy data from local_array to this vector
 * 
 * @param[in] local_array - A raw array from which to copy into `this`
 * 
 * @pre `local_array` is allocated by Umpire on device
 * @pre `local_array` must be of same size as the data block of `this`.
 * @post Elements of `this` are overwritten with elements of `local_array`.
 * 
 * @warning Method has no way to check for the size of `local_array`. May
 * read past the end of the array.
 * 
 * @warning Method casts away const from the `local_array`.
 * 
 * @warning Not tested - not part of the hiopVector interface.
 */
void hiopVectorRajaPar::copyFrom(const double* local_array)
{
  if(local_array)
  {
    auto& rm = umpire::ResourceManager::getInstance();
    double* data = const_cast<double*>(local_array);
    rm.copy(data_dev_, data, n_local_*sizeof(double));
  }
}

/**
 * @brief Copy `nv` elements from array `v` to this vector starting from `start_index_in_this`
 * 
 * @param[in] start_index_in_this - position in this where to copy
 * @param[in] v  - a raw array from which to copy into `this`
 * @param[in] nv - how many elements of `v` to copy
 * 
 * @pre Size of `v` must be >= nv.
 * @pre start_index_in_this+nv <= n_local_
 * @pre `this` is not distributed
 * 
 * @warning Method casts away const from the `local_array`.
 */
void hiopVectorRajaPar::copyFromStarting(int start_index_in_this, const double* v, int nv)
{
  if(nv == 0)
    return;

  assert(start_index_in_this+nv <= n_local_);
  
  auto& rm = umpire::ResourceManager::getInstance();
  double* vv = const_cast<double*>(v); // <- cast away const
  rm.copy(data_dev_ + start_index_in_this, vv, nv*sizeof(double));
}

/**
 * @brief Copy `vec` to this vector starting from `start_index` in `this`.
 * 
 * @param[in] start_index - position in `this` where to copy
 * @param[in] vec - a vector from which to copy into `this`
 * 
 * @pre Size of `v` must be >= nv.
 * @pre start_index_in_this+nv <= n_local_
 * @pre `this` is not distributed
 */
void hiopVectorRajaPar::copyFromStarting(int start_index, const hiopVector& vec)
{
#ifdef HIOP_DEEPCHECKS
  assert(n_local_ == n_ && "are you sure you want to call this?");
#endif
  const hiopVectorRajaPar& v = dynamic_cast<const hiopVectorRajaPar&>(vec);
  assert(start_index + v.n_local_ <= n_local_);
  
  auto& rm = umpire::ResourceManager::getInstance();
  double* vv = const_cast<double*>(v.data_dev_); // scary: 
  rm.copy(this->data_dev_ + start_index, vv, v.n_local_*sizeof(double));
}

/**
 * @brief Copy from `vec_src` starting at `start_idx_src` into
 * `this` vector starting at `start_idx_dest`.
 * 
 * @pre `vec_src` and `this` are not distributed.
 * @pre `start_idx_dest` + `howManyToCopySrc` <= `n_local_`
 * @pre `start_idx_src` + `howManyToCopySrc` <= `vec_src.n_local_`
 * @post Elements of `vec_src` are unchanged.
 * @post All elements of `this` starting from `start_idx_dest` are overwritten
 * 
 * @todo Implentation differs from CPU - check with upstream what is correct!
 */
void hiopVectorRajaPar::startingAtCopyFromStartingAt(
  int start_idx_dest,
  const hiopVector& vec_src,
  int start_idx_src)
{
#ifdef HIOP_DEEPCHECKS
  assert(n_local_ == n_ && "are you sure you want to call this?");
#endif
  assert(start_idx_dest >= 0 && start_idx_dest < this->n_local_);
  const hiopVectorRajaPar& v = dynamic_cast<const hiopVectorRajaPar&>(vec_src);
  assert(start_idx_src >=0 && start_idx_src < v.n_local_);

  int howManyToCopyDest = this->n_local_ - start_idx_dest;

#ifndef NDEBUG
  const int howManyToCopySrc = v.n_local_-start_idx_src;
#endif
  assert(howManyToCopyDest <= howManyToCopySrc);
  
  auto& rm = umpire::ResourceManager::getInstance();
  rm.copy(this->data_dev_ + start_idx_dest, 
          v.data_dev_ + start_idx_src, 
          howManyToCopyDest*sizeof(double));
}

/**
 * @brief Copy to `vec` elements of `this` vector starting from `start_index`.
 * 
 * @param[in] start_index - position in `this` from where to copy
 * @param[out] vec - a vector where to copy elements of `this`
 * 
 * @pre start_index + vec.n_local_ <= n_local_
 * @pre `this` and `vec` are not distributed
 */
void hiopVectorRajaPar::copyToStarting(int start_index, hiopVector& vec)
{
  const hiopVectorRajaPar& v = dynamic_cast<const hiopVectorRajaPar&>(vec);
#ifdef HIOP_DEEPCHECKS
  assert(n_local_ == n_ && "are you sure you want to call this?");
#endif
  assert(start_index + v.n_local_ <= n_local_);

  auto& rm = umpire::ResourceManager::getInstance();
  rm.copy(v.data_dev_, this->data_dev_ + start_index, v.n_local_*sizeof(double));
}

/**
 * @brief Copy elements of `this` vector to `vec` starting at `start_index`.
 * 
 * @param[out] vec - a vector where to copy elements of `this`
 * @param[in] start_index - position in `vec` where to copy
 * 
 * @pre start_index + vec.n_local_ <= n_local_
 * @pre `this` and `vec` are not distributed
 */
void hiopVectorRajaPar::copyToStarting(hiopVector& vec, int start_index/*_in_dest*/)
{
  if(n_local_ == 0)
    return;

  const hiopVectorRajaPar& v = dynamic_cast<const hiopVectorRajaPar&>(vec);
  assert(start_index+n_local_ <= v.n_local_);

  auto& rm = umpire::ResourceManager::getInstance();
  rm.copy(v.data_dev_ + start_index, this->data_dev_, this->n_local_*sizeof(double));
}

void hiopVectorRajaPar::copyToStartingAt_w_pattern(hiopVector& vec, int start_index/*_in_dest*/, const hiopVector& select)
{
<<<<<<< HEAD
  if(n_local_ == 0)
    return;
 
  const hiopVectorRajaPar& v = dynamic_cast<const hiopVectorRajaPar&>(vec);
  assert(start_index+n_local_ <= v.n_local_);
  
  auto& rm = umpire::ResourceManager::getInstance();
  rm.copy(v.data_dev_ + start_index, this->data_dev_, this->n_local_*sizeof(double));
  
  const hiopVectorRajaPar& v = dynamic_cast<const hiopVectorRajaPar&>(vec);
=======
#if 0  
  if(n_local_ == 0)
    return;
 
  hiopVectorRajaPar& v = dynamic_cast<hiopVectorRajaPar&>(vec);
>>>>>>> ca55bbc7
  const hiopVectorRajaPar& ix= dynamic_cast<const hiopVectorRajaPar&>(select);
  assert(n_local_ == ix.n_local_);
  
  int find_nnz = 0;
<<<<<<< HEAD
  
=======
>>>>>>> ca55bbc7
  double* dd = data_dev_;
  double* vd = v.data_dev_;
  double* id = ix.data_dev_;
  
<<<<<<< HEAD
  RAJA::forall< hiop_raja_exec >( RAJA::RangeSegment(0, n_local_),
    RAJA_LAMBDA(RAJA::Index_type i)
    {
      assert(id[i] == zero || id[i] == one);
      if(id[i] == one)
        vd[start_index+(find_nnz++)] = dd[i];
    });
=======
  RAJA::ReduceSum< hiop_raja_reduce, double > sum(zero);
  RAJA::forall< hiop_raja_exec >( RAJA::RangeSegment(0, n_local_),
    [&](RAJA::Index_type i)
    {
      assert(id[i] == zero || id[i] == one);
      if(id[i] == one){
        vd[start_index+find_nnz] = dd[i];
        find_nnz++;
      }
    });
#else
  assert(false && "not needed / implemented");
#endif    
>>>>>>> ca55bbc7
}

/**
 * @brief Copy elements of `this` vector to `destination` with offsets.
 * 
 * Copy `this` (source) starting at `start_idx_in_src` to `destination` 
 * starting at index 'int start_idx_dest'. If num_elems>=0, 'num_elems' will be copied; 
 * 
 * @param[out] vec - a vector where to copy elements of `this`
 * @param[in] start_index - position in `vec` where to copy
 * 
 * @pre start_idx_in_src <= n_local_
 * @pre start_idx_dest   <= destination.n_local_
 * @pre `this` and `destination` are not distributed
 * @post If num_elems >= 0, `num_elems` will be copied
 * @post If num_elems < 0, elements will be copied till the end of
 * either source (`this`) or `destination` is reached
 */
void hiopVectorRajaPar::startingAtCopyToStartingAt(
  int start_idx_in_src, 
  hiopVector& destination, 
  int start_idx_dest, 
  int num_elems /* = -1 */) const
{

#ifdef HIOP_DEEPCHECKS
  assert(n_local_==n_ && "only for local/non-distributed vectors");
#endif  

  const hiopVectorRajaPar& dest = dynamic_cast<hiopVectorRajaPar&>(destination);

  assert(start_idx_in_src >= 0 && start_idx_in_src <= this->n_local_);
  assert(start_idx_dest   >= 0 && start_idx_dest   <= dest.n_local_);

#ifdef DEBUG  
  if(start_idx_dest==dest.n_local_ || start_idx_in_src==this->n_local_) assert((num_elems==-1 || num_elems==0));
#endif

  if(num_elems<0)
  {
    num_elems = std::min(this->n_local_ - start_idx_in_src, dest.n_local_ - start_idx_dest);
  } 
  else
  {
    assert(num_elems+start_idx_in_src <= this->n_local_);
    assert(num_elems+start_idx_dest   <= dest.n_local_);
    //make sure everything stays within bounds (in release)
    num_elems = std::min(num_elems, (int)this->n_local_-start_idx_in_src);
    num_elems = std::min(num_elems, (int)dest.n_local_-start_idx_dest);
  }

  if(num_elems == 0)
    return;
  auto& rm = umpire::ResourceManager::getInstance();
  rm.copy(dest.data_dev_ + start_idx_dest, this->data_dev_ + start_idx_in_src, num_elems*sizeof(double));
}

void hiopVectorRajaPar::
startingAtCopyToStartingAt_w_pattern(int start_idx_in_src, hiopVector& destination, int start_idx_dest, const hiopVector& selec_dest, int num_elems/*=-1*/) const
{
<<<<<<< HEAD
  const hiopVectorRajaPar& dest = dynamic_cast<hiopVectorRajaPar&>(destination);
=======
#if 0  
  hiopVectorRajaPar& dest = dynamic_cast<hiopVectorRajaPar&>(destination);
>>>>>>> ca55bbc7
  const hiopVectorRajaPar& ix = dynamic_cast<const hiopVectorRajaPar&>(selec_dest);
    
  assert(start_idx_in_src >= 0 && start_idx_in_src <= this->n_local_);
  assert(start_idx_dest   >= 0 && start_idx_dest   <= dest.n_local_);
    
  if(num_elems<0)
  {
    num_elems = std::min(this->n_local_ - start_idx_in_src, dest.n_local_ - start_idx_dest);
  }
  else
  {
    assert(num_elems+start_idx_in_src <= this->n_local_);
    assert(num_elems+start_idx_dest   <= dest.n_local_);
    //make sure everything stays within bounds (in release)
    num_elems = std::min(num_elems, (int)this->n_local_-start_idx_in_src);
    num_elems = std::min(num_elems, (int)dest.n_local_-start_idx_dest);
  }
      
  int find_nnz = 0;
  double* dd = data_dev_;
  double* vd = dest.data_dev_;
  double* id = ix.data_dev_;

  RAJA::forall< hiop_raja_exec >( RAJA::RangeSegment(0, n_local_),
<<<<<<< HEAD
    RAJA_LAMBDA(RAJA::Index_type i)
    {
      assert(id[i] == zero || id[i] == one);
      if(id[i] == one)
        vd[start_idx_dest+find_nnz] = dd[ start_idx_in_src + (find_nnz++)];
      if(find_nnz>=num_elems)
        break;
    });
=======
    [&](RAJA::Index_type i)
    {
      assert(id[i] == zero || id[i] == one);
      if(id[i] == one && find_nnz<num_elems)
        vd[start_idx_dest+find_nnz] = dd[ start_idx_in_src + (find_nnz++)];
    });
#else
  assert(false && "not needed / implemented");
#endif
>>>>>>> ca55bbc7
}
 
 /**
 * @brief Copy `this` vector local data to `dest` buffer.
 * 
 * @param[out] dest - destination buffer where to copy vector data
 * 
 * @pre Size of `dest` must be >= n_local_
 * @post `this` is not modified
 */
void hiopVectorRajaPar::copyTo(double* dest) const
{
  auto& rm = umpire::ResourceManager::getInstance();
  rm.copy(dest, this->data_dev_, n_local_*sizeof(double));
}

/**
 * @brief L2 vector norm.
 * 
 * @post `this` is not modified
 * 
 * @todo Consider implementing with BLAS call (<D>NRM2).
 */
double hiopVectorRajaPar::twonorm() const
{
  double* self_dev = data_dev_;
  RAJA::ReduceSum<hiop_raja_reduce, double> sum(0.0);
  RAJA::forall<hiop_raja_exec>(RAJA::RangeSegment(0, n_local_),
    RAJA_LAMBDA(RAJA::Index_type i)
    {
      sum += self_dev[i] * self_dev[i];
    });
  double nrm = sum.get();

#ifdef HIOP_USE_MPI
  double nrm_global;
  int ierr = MPI_Allreduce(&nrm, &nrm_global, 1, MPI_DOUBLE, MPI_SUM, comm_);
  assert(MPI_SUCCESS == ierr);
  return std::sqrt(nrm_global);
#endif  
  return std::sqrt(nrm);
}

/**
 * @brief scalar (dot) product.
 * 
 * @param[in] vec - vector which is scalar-multiplied to `this`.
 * 
 * @pre `vec` has same size and partitioning as `this`.
 * @post `this` and `vec` are not modified.
 * 
 * @todo Consider implementing with BLAS call (<D>DOT).
 */
double hiopVectorRajaPar::dotProductWith( const hiopVector& vec) const
{
  const hiopVectorRajaPar& v = dynamic_cast<const hiopVectorRajaPar&>(vec);
  assert(n_local_ == v.n_local_);

  double* dd = data_dev_;
  double* vd = v.data_dev_;
  RAJA::ReduceSum<hiop_raja_reduce, double> dot(0.0);
  RAJA::forall<hiop_raja_exec>( RAJA::RangeSegment(0, n_local_),
    RAJA_LAMBDA(RAJA::Index_type i) {
      dot += dd[i] * vd[i];
    });
  double dotprod = dot.get();

#ifdef HIOP_USE_MPI
  double dotprodG;
  int ierr = MPI_Allreduce(&dotprod, &dotprodG, 1, MPI_DOUBLE, MPI_SUM, comm_);
  assert(MPI_SUCCESS==ierr);
  dotprod=dotprodG;
#endif

  return dotprod;
}

/**
 * @brief L-infinity (max) vector norm.
 * 
 * @post `this` is not modified
 * 
 */
double hiopVectorRajaPar::infnorm() const
{
  double nrm = infnorm_local();
#ifdef HIOP_USE_MPI
  double nrm_global;
  int ierr = MPI_Allreduce(&nrm, &nrm_global, 1, MPI_DOUBLE, MPI_MAX, comm_);
  assert(MPI_SUCCESS==ierr);
  return nrm_global;
#endif

  return nrm;
}

/**
 * @brief Local L-infinity (max) vector norm.
 * 
 * @pre  `this` is not empty vector
 * @post `this` is not modified
 * 
 */
double hiopVectorRajaPar::infnorm_local() const
{
  assert(n_local_ >= 0);
  double* data = data_dev_;
  RAJA::ReduceMax< hiop_raja_reduce, double > norm(0.0);
  RAJA::forall< hiop_raja_exec >( RAJA::RangeSegment(0, n_local_),
    RAJA_LAMBDA(RAJA::Index_type i)
    {
      norm.max(std::abs(data[i]));
    });
  return norm.get();
}

/**
 * @brief 1-norm of `this` vector.
 * 
 * @post `this` is not modified
 * 
 */
double hiopVectorRajaPar::onenorm() const
{
  double norm1 = onenorm_local();
#ifdef HIOP_USE_MPI
  double nrm1_global;
  int ierr = MPI_Allreduce(&norm1, &nrm1_global, 1, MPI_DOUBLE, MPI_SUM, comm_); assert(MPI_SUCCESS==ierr);
  return nrm1_global;
#endif
  return norm1;
}

/**
 * @brief Local 1-norm of `this` vector.
 * 
 * @pre  `this` is not empty vector
 * @post `this` is not modified
 * 
 */
double hiopVectorRajaPar::onenorm_local() const
{
  double* data = data_dev_;
  RAJA::ReduceSum< hiop_raja_reduce, double > sum(0.0);
  RAJA::forall< hiop_raja_exec >( RAJA::RangeSegment(0, n_local_),
    RAJA_LAMBDA(RAJA::Index_type i)
    {
      sum += std::abs(data[i]);
    });
  return sum.get();
}

/**
 * @brief Multiply `this` by `vec` elementwise and store result in `this`.
 * 
 * @pre  `this` and `vec` have same partitioning.
 * @post `vec` is not modified
 * 
 */
void hiopVectorRajaPar::componentMult(const hiopVector& vec)
{
  const hiopVectorRajaPar& v = dynamic_cast<const hiopVectorRajaPar&>(vec);
  assert(n_local_ == v.n_local_);
  double* dd = data_dev_;
  double* vd = v.data_dev_;
  RAJA::forall< hiop_raja_exec >( RAJA::RangeSegment(0, n_local_),
    RAJA_LAMBDA(RAJA::Index_type i)
    {
      dd[i] *= vd[i];
    });
}

/**
 * @brief Divide `this` vector elemenwise in-place by `vec`. 
 * 
 * @pre `this` and `vec` have same partitioning.
 * @pre vec[i] != 0 forall i
 * @post `vec` is not modified
 * 
 */
void hiopVectorRajaPar::componentDiv (const hiopVector& vec)
{
  const hiopVectorRajaPar& v = dynamic_cast<const hiopVectorRajaPar&>(vec);
  assert(n_local_ == v.n_local_);
  double* dd = data_dev_;
  double* vd = v.data_dev_;
  RAJA::forall< hiop_raja_exec >( RAJA::RangeSegment(0, n_local_),
    RAJA_LAMBDA(RAJA::Index_type i)
    {
      dd[i] /= vd[i];
    });
}

/**
 * @brief Divide `this` vector elemenwise in-place by `vec`
 * with pattern selection. 
 * 
 * @pre `this`, `select` and `vec` have same partitioning.
 * @pre vec[i] != 0 when select[i] = 1
 * @post `vec` and `select` are not modified
 * 
 */
void hiopVectorRajaPar::componentDiv_w_selectPattern( const hiopVector& vec, const hiopVector& select)
{
  const hiopVectorRajaPar& v = dynamic_cast<const hiopVectorRajaPar&>(vec);
  const hiopVectorRajaPar& ix= dynamic_cast<const hiopVectorRajaPar&>(select);
#ifdef HIOP_DEEPCHECKS
  assert(v.n_local_ == n_local_);
  assert(n_local_ == ix.n_local_);
#endif
  double* dd = data_dev_;
  double* vd = v.data_dev_;
  double* id = ix.data_dev_;
  RAJA::forall< hiop_raja_exec >( RAJA::RangeSegment(0, n_local_),
    RAJA_LAMBDA(RAJA::Index_type i)
    {
      assert(id[i] == zero || id[i] == one);
      if(id[i] == zero)
        dd[i] = zero;
      else  
        dd[i] /= vd[i];
    });
}

/**
 * @brief Scale `this` vector by `c` 
 * 
 * @note Consider implementing with BLAS call (<D>SCAL)
 */
void hiopVectorRajaPar::scale(double c)
{
  if(1.0==c)
    return;
  
  double* data = data_dev_;
  RAJA::forall< hiop_raja_exec >( RAJA::RangeSegment(0, n_local_),
    RAJA_LAMBDA(RAJA::Index_type i)
    {
      data[i] *= c;
    });
}

/**
 * @brief Implementation of AXPY kernel 
 * 
 * @pre `this` and `xvec` have same partitioning.
 * @post `xvec` is not modified
 * 
 * @note Consider implementing with BLAS call (<D>AXPY)
 */
void hiopVectorRajaPar::axpy(double alpha, const hiopVector& xvec)
{
  const hiopVectorRajaPar& x = dynamic_cast<const hiopVectorRajaPar&>(xvec);
  
  double* yd = data_dev_;
  double* xd = x.data_dev_;
  RAJA::forall< hiop_raja_exec >( RAJA::RangeSegment(0, n_local_),
    RAJA_LAMBDA(RAJA::Index_type i)
    {
      // y := a * x + y
      yd[i] = alpha * xd[i] + yd[i];
    });
}

/**
 * @brief this[i] += alpha*x[i]*z[i] forall i
 * 
 * @pre `this`, `xvec` and `zvec` have same partitioning.
 * @post `xvec` and `zvec` are not modified
 */
void hiopVectorRajaPar::axzpy(double alpha, const hiopVector& xvec, const hiopVector& zvec)
{
  const hiopVectorRajaPar& x = dynamic_cast<const hiopVectorRajaPar&>(xvec);
  const hiopVectorRajaPar& z = dynamic_cast<const hiopVectorRajaPar&>(zvec);
#ifdef HIOP_DEEPCHECKS
  assert(x.n_local_ == z.n_local_);
  assert(  n_local_ == z.n_local_);
#endif  
  double *dd       = data_dev_;
  const double *xd = x.local_data_const();
  const double *zd = z.local_data_const();
  RAJA::forall< hiop_raja_exec >( RAJA::RangeSegment(0, n_local_),
    RAJA_LAMBDA(RAJA::Index_type i)
    {
      dd[i] += alpha*xd[i]*zd[i];
    });
}

/**
 * @brief this[i] += alpha*x[i]/z[i] forall i
 * 
 * @pre `this`, `xvec` and `zvec` have same partitioning.
 * @pre zvec[i] != 0 forall i
 * @post `xvec` and `zvec` are not modified
 */
void hiopVectorRajaPar::axdzpy(double alpha, const hiopVector& xvec, const hiopVector& zvec)
{
  const hiopVectorRajaPar& x = dynamic_cast<const hiopVectorRajaPar&>(xvec);
  const hiopVectorRajaPar& z = dynamic_cast<const hiopVectorRajaPar&>(zvec);
#ifdef HIOP_DEEPCHECKS
  assert(x.n_local_==z.n_local_);
  assert(  n_local_==z.n_local_);
#endif  
  double *yd       = data_dev_;
  const double *xd = x.local_data_const();
  const double *zd = z.local_data_const();
  RAJA::forall< hiop_raja_exec >( RAJA::RangeSegment(0, n_local_),
    RAJA_LAMBDA(RAJA::Index_type i)
    {
      yd[i] += alpha*xd[i]/zd[i];
    });
}

/**
 * @brief this[i] += alpha*x[i]/z[i] forall i with pattern selection
 * 
 * @pre `this`, `xvec`, `zvec` and `select` have same partitioning.
 * @pre zvec[i] != 0 when select[i] = 1
 * @post `xvec`, `zvec` and `select` are not modified
 */
void hiopVectorRajaPar::axdzpy_w_pattern( 
  double alpha,
  const hiopVector& xvec, 
  const hiopVector& zvec,
  const hiopVector& select)
{
  const hiopVectorRajaPar& x = dynamic_cast<const hiopVectorRajaPar&>(xvec);
  const hiopVectorRajaPar& z = dynamic_cast<const hiopVectorRajaPar&>(zvec);
  const hiopVectorRajaPar& sel = dynamic_cast<const hiopVectorRajaPar&>(select);
#ifdef HIOP_DEEPCHECKS
  assert(x.n_local_==z.n_local_);
  assert(  n_local_==z.n_local_);
#endif  
  double* yd = data_dev_;
  const double* xd = x.local_data_const();
  const double* zd = z.local_data_const(); 
  const double* id = sel.local_data_const();
  RAJA::forall< hiop_raja_exec >( RAJA::RangeSegment(0, n_local_),
    RAJA_LAMBDA(RAJA::Index_type i) 
    {
      assert(id[i] == one || id[i] == zero);
      if(id[i] == one)
        yd[i] += alpha * xd[i] / zd[i];
    });
}

/**
 * @brief this[i] += c forall i
 * 
 */
void hiopVectorRajaPar::addConstant(double c)
{
  double *yd = data_dev_;
  RAJA::forall< hiop_raja_exec >( RAJA::RangeSegment(0, n_local_),
    RAJA_LAMBDA(RAJA::Index_type i)
    {
      yd[i] += c;
    });
}

/**
 * @brief this[i] += c forall i with pattern selection
 * 
 * @pre `this` and `select` have same partitioning.
 * @post `select` is not modified
 */
void  hiopVectorRajaPar::addConstant_w_patternSelect(double c, const hiopVector& select)
{
  const hiopVectorRajaPar& sel = dynamic_cast<const hiopVectorRajaPar&>(select);
  assert(this->n_local_ == sel.n_local_);
  double *data = data_dev_;
  const double *id = sel.local_data_const();
  RAJA::forall< hiop_raja_exec >( RAJA::RangeSegment(0, n_local_),
    RAJA_LAMBDA(RAJA::Index_type i)
    {
      assert(id[i] == one || id[i] == zero);
      data[i] += id[i]*c;
    });
}

/// Find minimum vector element
void hiopVectorRajaPar::min( double& /* m */, int& /* index */) const
{
  assert(false && "not implemented");
}

/**
 * @brief Negate all vector elements
 * 
 * @note Consider implementing with BLAS call (<D>SCAL)
 */
void hiopVectorRajaPar::negate()
{
  double* data = data_dev_;
  RAJA::forall< hiop_raja_exec >( RAJA::RangeSegment(0, n_local_),
    RAJA_LAMBDA(RAJA::Index_type i)
    {
      data[i] *= -1;
    });
}

/**
 * @brief Invert vector elements
 * 
 * @pre this[i] != 0 forall i
 * @post `this` is overwritten
 */
void hiopVectorRajaPar::invert()
{
#ifndef NDEBUG
  const double small_real = 1e-35;
#endif
  double *data = data_dev_;
  RAJA::forall< hiop_raja_exec >(RAJA::RangeSegment(0, n_local_),
    RAJA_LAMBDA(RAJA::Index_type i)
    {
#ifdef HIOP_DEEPCHECKS
      assert(std::abs(data[i]) > small_real);
#endif
      data[i] = one/data[i];
    });
}

/**
 * @brief Sum all selected log(this[i])
 * 
 * @pre `this` and `select` have same partitioning.
 * @pre Selected elements of `this` are > 0.
 * @post `this` and `select` are not modified
 * 
 * @warning This is local method only!
 */
double hiopVectorRajaPar::logBarrier_local(const hiopVector& select) const
{
  const hiopVectorRajaPar& sel = dynamic_cast<const hiopVectorRajaPar&>(select);
  assert(this->n_local_ == sel.n_local_);

  double* data = data_dev_;
  const double* id = sel.local_data_const();
  RAJA::ReduceSum< hiop_raja_reduce, double > sum(0.0);
  RAJA::forall< hiop_raja_exec >( RAJA::RangeSegment(0, n_local_),
		RAJA_LAMBDA(RAJA::Index_type i)
    {
#ifdef HIOP_DEEPCHECKS
      assert(id[i] == one || id[i] == zero);
#endif
      if(id[i] == one)
        sum += std::log(data[i]);
		});

  return sum.get();
}

/**
 * @brief Sum all selected log(this[i])
 * 
 * @pre `this`, `xvec` and `select` have same partitioning.
 * @pre xvec[i] != 0 forall i
 * @post `xvec` and `select` are not modified
 */
void hiopVectorRajaPar::addLogBarrierGrad(
  double alpha,
  const hiopVector& xvec,
  const hiopVector& select)
{
  const hiopVectorRajaPar& x = dynamic_cast<const hiopVectorRajaPar&>(xvec);
  const hiopVectorRajaPar& sel = dynamic_cast<const hiopVectorRajaPar&>(select);  
#ifdef HIOP_DEEPCHECKS
  assert(n_local_ == x.n_local_);
  assert(n_local_ == sel.n_local_);
#endif
  double* data = data_dev_;
  const double* xd = x.local_data_const();
  const double* id = sel.local_data_const();
  RAJA::forall< hiop_raja_exec >( RAJA::RangeSegment(0, n_local_),
    RAJA_LAMBDA(RAJA::Index_type i) 
    {
      if (id[i] == 1.0) 
        data[i] += alpha/xd[i];
    });
}

/**
 * @brief Linear damping term
 * 
 * @pre `this`, `ixleft` and `ixright` have same partitioning.
 * @pre `ixleft` and `ixright` elements are 0 or 1 only.
 * @post `this`, `ixleft` and `ixright` are not modified
 * 
 * @warning This is local method only!
 */
double hiopVectorRajaPar::linearDampingTerm_local(
  const hiopVector& ixleft,
  const hiopVector& ixright,
	const double& mu,
  const double& kappa_d) const
{
  const hiopVectorRajaPar& ixl = dynamic_cast<const hiopVectorRajaPar&>(ixleft);
  const hiopVectorRajaPar& ixr = dynamic_cast<const hiopVectorRajaPar&>(ixright);  
#ifdef HIOP_DEEPCHECKS
  assert(n_local_ == ixl.n_local_);
  assert(n_local_ == ixr.n_local_);
#endif
  const double* ld = ixl.local_data_const();
  const double* rd = ixr.local_data_const();
  double* data = data_dev_;
  RAJA::ReduceSum< hiop_raja_reduce, double > sum(zero);
  RAJA::forall< hiop_raja_exec >( RAJA::RangeSegment(0, n_local_),
		RAJA_LAMBDA(RAJA::Index_type i)
    {
      if (ld[i] == one && rd[i] == zero)
        sum += data[i];
		});
  double term = sum.get();
  term *= mu; 
  term *= kappa_d;
  return term;
}

/**
 * @brief Check if all elements of the vector are positive
 * 
 * @post `this` is not modified
 */
int hiopVectorRajaPar::allPositive()
{
  double* data = data_dev_;
  RAJA::ReduceMin< hiop_raja_reduce, double > minimum(one);
  RAJA::forall< hiop_raja_exec >( RAJA::RangeSegment(0, n_local_),
		RAJA_LAMBDA(RAJA::Index_type i)
    {
      minimum.min(data[i]);
		});
  int allPos = minimum.get() > zero ? 1 : 0;

#ifdef HIOP_USE_MPI
  int allPosG;
  int ierr=MPI_Allreduce(&allPos, &allPosG, 1, MPI_INT, MPI_MIN, comm_); assert(MPI_SUCCESS==ierr);
  return allPosG;
#endif
  return allPos;
}

/**
 * @brief Project solution into bounds
 * 
 * @pre `this`, `xlo`, `ixl`, `xup` and `ixu` have same partitioning.
 * @pre `ixl` and `ixu` elements are 0 or 1 only.
 * @post `xlo`, `ixl`, `xup` and `ixu` are not modified
 * 
 * @warning This is local method only!
 */
bool hiopVectorRajaPar::projectIntoBounds_local(
  const hiopVector& xlo, 
  const hiopVector& ixl,
	const hiopVector& xup,
  const hiopVector& ixu,
	double kappa1,
  double kappa2)
{
  const hiopVectorRajaPar& xl = dynamic_cast<const hiopVectorRajaPar&>(xlo);
  const hiopVectorRajaPar& il = dynamic_cast<const hiopVectorRajaPar&>(ixl);
  const hiopVectorRajaPar& xu = dynamic_cast<const hiopVectorRajaPar&>(xup);
  const hiopVectorRajaPar& iu = dynamic_cast<const hiopVectorRajaPar&>(ixu);

#ifdef HIOP_DEEPCHECKS
  assert(xl.n_local_ == n_local_);
  assert(il.n_local_ == n_local_);
  assert(xu.n_local_ == n_local_);
  assert(iu.n_local_ == n_local_);
#endif

  const double* xld = xl.local_data_const();
  const double* ild = il.local_data_const();
  const double* xud = xu.local_data_const();
  const double* iud = iu.local_data_const();
  double* xd = data_dev_; 
  // Perform preliminary check to see of all upper value
  RAJA::ReduceMin< hiop_raja_reduce, double > minimum(one);
  RAJA::forall< hiop_raja_exec >( RAJA::RangeSegment(0, n_local_),
      RAJA_LAMBDA(RAJA::Index_type i)
      {
        minimum.min(xud[i] - xld[i]);
      });
  if (minimum.get() < zero) 
    return false;

  const double small_real = std::numeric_limits<double>::min() * 100;

  RAJA::forall< hiop_raja_exec >( RAJA::RangeSegment(0, n_local_),
    RAJA_LAMBDA(RAJA::Index_type i)
    {
      double aux  = zero;
      double aux2 = zero;
      if(ild[i] != zero && iud[i] != zero)
      {
        aux = kappa2*(xud[i] - xld[i]) - small_real;
        aux2 = xld[i] + fmin(kappa1 * fmax(one, fabs(xld[i])), aux);
        if(xd[i] < aux2)
        {
          xd[i] = aux2;
        }
        else
        {
          aux2 = xud[i] - fmin(kappa1 * fmax(one, fabs(xud[i])), aux);
          if(xd[i] > aux2)
          {
            xd[i] = aux2;
          }
        }
#ifdef HIOP_DEEPCHECKS
      assert(xd[i] > xld[i] && xd[i] < xud[i] && "this should not happen -> HiOp bug");
#endif
      }
      else
      {
        if(ild[i] != zero)
          xd[i] = fmax(xd[i], xld[i] + kappa1*fmax(one, fabs(xld[i])) - small_real);
        else 
          if(iud[i] != zero)
            xd[i] = fmin(xd[i], xud[i] - kappa1*fmax(one, fabs(xud[i])) - small_real);
          else { /*nothing for free vars  */ }
      }
    });
  return true;
}

/**
 * @brief max{a\in(0,1]| x+ad >=(1-tau)x}
 * 
 * @pre `this` and `dvec` have same partitioning.
 * @post `this` and `dvec` are not modified
 * 
 * @warning This is local method only!
 */
double hiopVectorRajaPar::fractionToTheBdry_local(const hiopVector& dvec, const double& tau) const
{
  const hiopVectorRajaPar& d = dynamic_cast<const hiopVectorRajaPar&>(dvec);
#ifdef HIOP_DEEPCHECKS
  assert(d.n_local_ == n_local_);
  assert(tau > 0);
  assert(tau < 1); // TODO: per documentation above it should be tau <= 1 (?).
#endif

  const double* dd = d.local_data_const();
  const double* xd = data_dev_;

  RAJA::ReduceMin< hiop_raja_reduce, double > minimum(one);
  RAJA::forall< hiop_raja_exec >( RAJA::RangeSegment(0, n_local_),
    RAJA_LAMBDA(RAJA::Index_type i)
    {
      if(dd[i] >= zero)
        return;
#ifdef HIOP_DEEPCHECKS
      assert(xd[i] > zero);
#endif
      minimum.min(-tau*xd[i]/dd[i]);
    });
  return minimum.get();
}

/**
 * @brief max{a\in(0,1]| x+ad >=(1-tau)x} with pattern select
 * 
 * @pre `this`, `select` and `dvec` have same partitioning.
 * @pre Elements of `select` are either 0 or 1.
 * @post `this`, `select` and `dvec` are not modified
 * 
 * @warning This is local method only!
 */
double hiopVectorRajaPar::fractionToTheBdry_w_pattern_local(
  const hiopVector& dvec,
  const double& tau, 
  const hiopVector& select) const
{
  const hiopVectorRajaPar& d = dynamic_cast<const hiopVectorRajaPar&>(dvec);
  const hiopVectorRajaPar& s = dynamic_cast<const hiopVectorRajaPar&>(select);

#ifdef HIOP_DEEPCHECKS
  assert(d.n_local_ == n_local_);
  assert(s.n_local_ == n_local_);
  assert(tau>0);
  assert(tau<1);
#endif
  const double* dd = d.local_data_const();
  const double* xd = data_dev_;
  const double* id = s.local_data_const();

  RAJA::ReduceMin< hiop_raja_reduce, double > aux(one);
  RAJA::forall< hiop_raja_exec >( RAJA::RangeSegment(0, n_local_),
    RAJA_LAMBDA(RAJA::Index_type i)
    {
      assert(id[i] == one || id[i] == zero);
      if(dd[i] < 0 && id[i] == one)
      {
#ifdef HIOP_DEEPCHECKS
        assert(xd[i] > 0);
#endif
        aux.min(-tau*xd[i]/dd[i]);
      }
    });
  return aux.get();
}

/**
 * @brief Set elements of `this` to zero based on `select`.
 * 
 * @pre `this` and `select` have same partitioning.
 * @pre Elements of `select` are either 0 or 1.
 * @post `select` is not modified
 */
void hiopVectorRajaPar::selectPattern(const hiopVector& select)
{
  const hiopVectorRajaPar& s = dynamic_cast<const hiopVectorRajaPar&>(select);
#ifdef HIOP_DEEPCHECKS
  assert(s.n_local_==n_local_);
#endif

  double* data = data_dev_;
  double* sd = s.data_dev_;
  RAJA::forall< hiop_raja_exec >( RAJA::RangeSegment(0, n_local_),
    RAJA_LAMBDA(RAJA::Index_type i) {
      if(sd[i] == zero)
        data[i] = zero;
    });
}

/**
 * @brief Checks if `this` matches nonzero pattern of `select`.
 * 
 * @pre `this` and `select` have same partitioning.
 * @pre Elements of `select` are either 0 or 1.
 * @post `select` is not modified
 */
bool hiopVectorRajaPar::matchesPattern(const hiopVector& pattern)
{  
  const hiopVectorRajaPar& p = dynamic_cast<const hiopVectorRajaPar&>(pattern);

#ifdef HIOP_DEEPCHECKS
  assert(p.n_local_==n_local_);
#endif

  double* data = data_dev_;
  double* pd = p.data_dev_;
  RAJA::ReduceSum<hiop_raja_reduce, int> sum(0);
  RAJA::forall<hiop_raja_exec>( RAJA::RangeSegment(0, n_local_),
    RAJA_LAMBDA(RAJA::Index_type i)
    {
      sum += (data[i] != 0.0 && pd[i] == 0.0);
    });
  int mismatch = sum.get();

#ifdef HIOP_USE_MPI
  int mismatch_glob = mismatch;
  int ierr = MPI_Allreduce(&mismatch, &mismatch_glob, 1, MPI_INT, MPI_SUM, comm_);
  assert(MPI_SUCCESS==ierr);
  return (mismatch_glob == 0);
#endif
  return (mismatch == 0);
}

/**
 * @brief Checks if selected elements of `this` are positive.
 * 
 * @pre `this` and `select` have same partitioning.
 * @pre Elements of `select` are either 0 or 1.
 * @post `select` is not modified
 */
int hiopVectorRajaPar::allPositive_w_patternSelect(const hiopVector& wvec)
{
  const hiopVectorRajaPar& w = dynamic_cast<const hiopVectorRajaPar&>(wvec);

#ifdef HIOP_DEEPCHECKS
  assert(w.n_local_ == n_local_);
#endif 

  const double* wd = w.local_data_const();
  const double* data = data_dev_;
  RAJA::ReduceSum< hiop_raja_reduce, int > sum(0);
  RAJA::forall< hiop_raja_exec >( RAJA::RangeSegment(0, n_local_),
    RAJA_LAMBDA(RAJA::Index_type i) 
    {
      if(wd[i] != zero && data[i] <= zero)
        sum += 1;
    });
  int allPos = (sum.get() == 0);
  
#ifdef HIOP_USE_MPI
  int allPosG;
  int ierr = MPI_Allreduce(&allPos, &allPosG, 1, MPI_INT, MPI_MIN, comm_);
  assert(MPI_SUCCESS==ierr);
  return allPosG;
#endif  
  return allPos;
}

/**
 * @brief Adjusts duals.
 * 
 * @pre `this`, `xvec` and `ixvec` have same partitioning.
 * @pre Elements of `ixvec` are either 0 or 1.
 * @post `xvec` and `ixvec` are not modified
 * 
 * @note Implementation probably inefficient.
 */
void hiopVectorRajaPar::adjustDuals_plh(
  const hiopVector& xvec, 
  const hiopVector& ixvec,
  const double& mu,
  const double& kappa)
{
  const hiopVectorRajaPar& x  = dynamic_cast<const hiopVectorRajaPar&>(xvec) ;
  const hiopVectorRajaPar& ix = dynamic_cast<const hiopVectorRajaPar&>(ixvec);
#ifdef HIOP_DEEPCHECKS
  assert(x.n_local_==n_local_);
  assert(ix.n_local_==n_local_);
#endif
  const double* xd =  x.local_data_const();
  const double* id = ix.local_data_const();
  double* z = data_dev_; //the dual

  RAJA::forall< hiop_raja_exec >( RAJA::RangeSegment(0, n_local_),
    RAJA_LAMBDA(RAJA::Index_type i)
    {
      double a,b;
      // preemptive loop to reduce number of iterations?
      if(id[i] == 1.) {
          // precompute a and b in another loop?
          a = mu/xd[i];
          b = a/kappa;
          a = a*kappa;
          // Necessary conditionals
          if(z[i]<b) 
            z[i]=b;
          else //z[i]>=b
            if(a<=b) 
              z[i]=b;
            else //a>b
              if(a<z[i])
                z[i]=a;
          // - - - - 
          //else a>=z[i] then *z=*z (z[i] does not need adjustment)
      }
    });
}

/**
 * @brief Returns true if any element of `this` is NaN.
 * 
 * @post `this` is not modified
 * 
 * @warning This is local method only!
 */
bool hiopVectorRajaPar::isnan_local() const
{
  double* data = data_dev_;
  RAJA::ReduceSum< hiop_raja_reduce, int > any(0);
  RAJA::forall< hiop_raja_exec >( RAJA::RangeSegment(0, n_local_),
    RAJA_LAMBDA(RAJA::Index_type i)
    {
      if(std::isnan(data[i]))
        any += 1;
    });
  return any.get();
}

/**
 * @brief Returns true if any element of `this` is Inf.
 * 
 * @post `this` is not modified
 * 
 * @warning This is local method only!
 */
bool hiopVectorRajaPar::isinf_local() const
{
  double* data = data_dev_;
  RAJA::ReduceSum< hiop_raja_reduce, int > any(0);
  RAJA::forall< hiop_raja_exec >( RAJA::RangeSegment(0, n_local_),
    RAJA_LAMBDA(RAJA::Index_type i)
    {
      if(std::isinf(data[i]))
        any += 1;
    });
  return any.get();
}

/**
 * @brief Returns true if all elements of `this` are finite.
 * 
 * @post `this` is not modified
 * 
 * @warning This is local method only!
 */
bool hiopVectorRajaPar::isfinite_local() const
{
  double* data = data_dev_;
  RAJA::ReduceMin< hiop_raja_reduce, int > smallest(1);
  RAJA::forall< hiop_raja_exec >( RAJA::RangeSegment(0, n_local_),
    RAJA_LAMBDA(RAJA::Index_type i)
    {
      if(!std::isfinite(data[i]))
        smallest.min(0);
    });
  return smallest.get();
}

/**
 * @brief Prints vector data to a file in Matlab format.
 * 
 * @pre Vector data was moved from the memory space to the host mirror.
 */
void hiopVectorRajaPar::print(FILE* file, const char* msg/*=NULL*/, int max_elems/*=-1*/, int rank/*=-1*/) const
{
  int myrank=0, numranks=1; 
#ifdef HIOP_USE_MPI
  if(rank >= 0) {
    int err = MPI_Comm_rank(comm_, &myrank); assert(err==MPI_SUCCESS);
    err = MPI_Comm_size(comm_, &numranks); assert(err==MPI_SUCCESS);
  }
#endif
  if(myrank == rank || rank == -1)
  {
    if(max_elems>n_local_)
      max_elems=n_local_;

    if(NULL==msg)
    {
      if(numranks>1)
	      fprintf(file, "vector of size %lld, printing %d elems (on rank=%d)\n", n_, max_elems, myrank);
      else
	      fprintf(file, "vector of size %lld, printing %d elems (serial)\n", n_, max_elems);
    }
    else
    {
      fprintf(file, "%s ", msg);
    }    
    fprintf(file, "=[");
    max_elems = max_elems >= 0 ? max_elems : n_local_;
    for(int it=0; it<max_elems; it++)
      fprintf(file, "%22.16e ; ", data_host_[it]);
    fprintf(file, "];\n");
  }
}

void hiopVectorRajaPar::copyToDev()
{
  if(data_dev_ == data_host_)
    return;
  auto& resmgr = umpire::ResourceManager::getInstance();
  resmgr.copy(data_dev_, data_host_);
}

void hiopVectorRajaPar::copyFromDev()
{
  if(data_dev_ == data_host_)
    return;
  auto& resmgr = umpire::ResourceManager::getInstance();
  resmgr.copy(data_host_, data_dev_);
}

void hiopVectorRajaPar::copyToDev() const
{
  if(data_dev_ == data_host_)
    return;
  auto& resmgr = umpire::ResourceManager::getInstance();
  double* data_dev = const_cast<double*>(data_dev_);
  resmgr.copy(data_dev, data_host_);
}

void hiopVectorRajaPar::copyFromDev() const
{
  if(data_dev_ == data_host_)
    return;
  auto& resmgr = umpire::ResourceManager::getInstance();
  double* data_host = const_cast<double*>(data_host_);
  resmgr.copy(data_host, data_dev_);
}


} // namespace hiop<|MERGE_RESOLUTION|>--- conflicted
+++ resolved
@@ -417,45 +417,19 @@
 
 void hiopVectorRajaPar::copyToStartingAt_w_pattern(hiopVector& vec, int start_index/*_in_dest*/, const hiopVector& select)
 {
-<<<<<<< HEAD
-  if(n_local_ == 0)
-    return;
- 
-  const hiopVectorRajaPar& v = dynamic_cast<const hiopVectorRajaPar&>(vec);
-  assert(start_index+n_local_ <= v.n_local_);
-  
-  auto& rm = umpire::ResourceManager::getInstance();
-  rm.copy(v.data_dev_ + start_index, this->data_dev_, this->n_local_*sizeof(double));
-  
-  const hiopVectorRajaPar& v = dynamic_cast<const hiopVectorRajaPar&>(vec);
-=======
 #if 0  
   if(n_local_ == 0)
     return;
- 
+  
   hiopVectorRajaPar& v = dynamic_cast<hiopVectorRajaPar&>(vec);
->>>>>>> ca55bbc7
   const hiopVectorRajaPar& ix= dynamic_cast<const hiopVectorRajaPar&>(select);
   assert(n_local_ == ix.n_local_);
   
   int find_nnz = 0;
-<<<<<<< HEAD
-  
-=======
->>>>>>> ca55bbc7
   double* dd = data_dev_;
   double* vd = v.data_dev_;
   double* id = ix.data_dev_;
   
-<<<<<<< HEAD
-  RAJA::forall< hiop_raja_exec >( RAJA::RangeSegment(0, n_local_),
-    RAJA_LAMBDA(RAJA::Index_type i)
-    {
-      assert(id[i] == zero || id[i] == one);
-      if(id[i] == one)
-        vd[start_index+(find_nnz++)] = dd[i];
-    });
-=======
   RAJA::ReduceSum< hiop_raja_reduce, double > sum(zero);
   RAJA::forall< hiop_raja_exec >( RAJA::RangeSegment(0, n_local_),
     [&](RAJA::Index_type i)
@@ -469,7 +443,6 @@
 #else
   assert(false && "not needed / implemented");
 #endif    
->>>>>>> ca55bbc7
 }
 
 /**
@@ -530,12 +503,8 @@
 void hiopVectorRajaPar::
 startingAtCopyToStartingAt_w_pattern(int start_idx_in_src, hiopVector& destination, int start_idx_dest, const hiopVector& selec_dest, int num_elems/*=-1*/) const
 {
-<<<<<<< HEAD
-  const hiopVectorRajaPar& dest = dynamic_cast<hiopVectorRajaPar&>(destination);
-=======
 #if 0  
   hiopVectorRajaPar& dest = dynamic_cast<hiopVectorRajaPar&>(destination);
->>>>>>> ca55bbc7
   const hiopVectorRajaPar& ix = dynamic_cast<const hiopVectorRajaPar&>(selec_dest);
     
   assert(start_idx_in_src >= 0 && start_idx_in_src <= this->n_local_);
@@ -560,16 +529,6 @@
   double* id = ix.data_dev_;
 
   RAJA::forall< hiop_raja_exec >( RAJA::RangeSegment(0, n_local_),
-<<<<<<< HEAD
-    RAJA_LAMBDA(RAJA::Index_type i)
-    {
-      assert(id[i] == zero || id[i] == one);
-      if(id[i] == one)
-        vd[start_idx_dest+find_nnz] = dd[ start_idx_in_src + (find_nnz++)];
-      if(find_nnz>=num_elems)
-        break;
-    });
-=======
     [&](RAJA::Index_type i)
     {
       assert(id[i] == zero || id[i] == one);
@@ -579,7 +538,6 @@
 #else
   assert(false && "not needed / implemented");
 #endif
->>>>>>> ca55bbc7
 }
  
  /**
