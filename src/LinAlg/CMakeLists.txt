
# Set linear algebra common source files
set(hiopLinAlg_SRC
  hiopVectorPar.cpp
  hiopVectorIntSeq.cpp
  hiopMatrixDenseRowMajor.cpp
  hiopLinSolver.cpp
  hiopLinAlgFactory.cpp
  hiopMatrixComplexDense.cpp
  hiopMatrixSparseTripletStorage.cpp
  hiopMatrixSparseTriplet.cpp
  hiopMatrixComplexSparseTriplet.cpp
)

<<<<<<< HEAD
=======
# Add interfaces for sparse linear solvers when enabled
>>>>>>> ca55bbc7
if(HIOP_SPARSE)
    if(HIOP_USE_COINHSL)
      set(hiopLinAlg_SRC ${hiopLinAlg_SRC} hiopLinSolverIndefSparseMA57.cpp)
    endif(HIOP_USE_COINHSL)      
    if(HIOP_USE_STRUMPACK)
      set(hiopLinAlg_SRC ${hiopLinAlg_SRC} hiopLinSolverSparseSTRUMPACK.cpp)
    endif(HIOP_USE_STRUMPACK)
<<<<<<< HEAD
endif()

if(HIOP_USE_RAJA)
  set(hiopLinAlg_SRC ${hiopLinAlg_SRC} hiopLinSolverIndefDenseMagma.cpp)
  foreach(f hiopVectorRajaPar.cpp
            hiopVectorIntRaja.cpp
            hiopMatrixRajaDense.cpp
            hiopMatrixRajaSparseTriplet.cpp)
    set_source_files_properties(${f} PROPERTIES LANGUAGE CUDA)
  endforeach()
=======
>>>>>>> ca55bbc7
endif()

# Add RAJA/Umpire sources when enabled
if(HIOP_USE_UMPIRE)
  set(hiopLinAlg_SRC ${hiopLinAlg_SRC}
    hiopVectorRajaPar.cpp
    hiopVectorIntRaja.cpp
    hiopMatrixRajaDense.cpp
    hiopMatrixRajaSparseTriplet.cpp)
endif()

# If GPU support is enabled add Magma interface (CUDA version)
# Treat RAJA sources as CUDA (temporary, need more flexible solutions)
if(HIOP_USE_GPU)
  set(hiopLinAlg_SRC ${hiopLinAlg_SRC} hiopLinSolverIndefDenseMagma.cpp)
  set_source_files_properties(hiopVectorRajaPar.cpp PROPERTIES LANGUAGE CUDA)
  set_source_files_properties(hiopVectorIntRaja.cpp PROPERTIES LANGUAGE CUDA)
  set_source_files_properties(hiopMatrixRajaDense.cpp PROPERTIES LANGUAGE CUDA)
  set_source_files_properties(hiopMatrixRajaSparseTriplet.cpp PROPERTIES LANGUAGE CUDA)
endif()

# Add interface to UMFPACK when Kron reduction is enabled
if(HIOP_WITH_KRON_REDUCTION)
  set(hiopLinAlg_SRC ${hiopLinAlg_SRC} hiopLinSolverUMFPACKZ.cpp)
endif()

# Build and link linear algebra target
add_library(hiopLinAlg OBJECT ${hiopLinAlg_SRC})
target_link_libraries(hiopLinAlg PUBLIC hiop_math)

# Link linear algebra target to Umpire & RAJA when enabled
if(HIOP_USE_UMPIRE)
  target_link_libraries(hiopLinAlg PUBLIC umpire RAJA OpenMP::OpenMP_CXX)
endif()

# Build Kron reduction app
if(HIOP_WITH_KRON_REDUCTION)
  add_executable(test_hiopLinAlgComplex.exe test_hiopLinalgComplex.cpp)
  target_link_libraries(test_hiopLinAlgComplex.exe PRIVATE hiop)
endif(HIOP_WITH_KRON_REDUCTION)<|MERGE_RESOLUTION|>--- conflicted
+++ resolved
@@ -12,10 +12,7 @@
   hiopMatrixComplexSparseTriplet.cpp
 )
 
-<<<<<<< HEAD
-=======
 # Add interfaces for sparse linear solvers when enabled
->>>>>>> ca55bbc7
 if(HIOP_SPARSE)
     if(HIOP_USE_COINHSL)
       set(hiopLinAlg_SRC ${hiopLinAlg_SRC} hiopLinSolverIndefSparseMA57.cpp)
@@ -23,19 +20,6 @@
     if(HIOP_USE_STRUMPACK)
       set(hiopLinAlg_SRC ${hiopLinAlg_SRC} hiopLinSolverSparseSTRUMPACK.cpp)
     endif(HIOP_USE_STRUMPACK)
-<<<<<<< HEAD
-endif()
-
-if(HIOP_USE_RAJA)
-  set(hiopLinAlg_SRC ${hiopLinAlg_SRC} hiopLinSolverIndefDenseMagma.cpp)
-  foreach(f hiopVectorRajaPar.cpp
-            hiopVectorIntRaja.cpp
-            hiopMatrixRajaDense.cpp
-            hiopMatrixRajaSparseTriplet.cpp)
-    set_source_files_properties(${f} PROPERTIES LANGUAGE CUDA)
-  endforeach()
-=======
->>>>>>> ca55bbc7
 endif()
 
 # Add RAJA/Umpire sources when enabled
