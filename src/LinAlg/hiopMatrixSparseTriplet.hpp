--- conflicted
+++ resolved
@@ -88,21 +88,6 @@
     assert(false && "counterpart method of hiopMatrixSymSparseTriplet should be used");
   }
 
-<<<<<<< HEAD
-  /* block of W += alpha*this, where W is sparse */
-  virtual void addToSymSparseMatrixUpperTriangle(int row_dest_start, int col_dest_start,
-                double alpha, hiopMatrixSparse& W) const
-  {
-    assert(false && "TODO LIST");
-  }
-  /* block of W += alpha*transpose(this), where W is sparse */
-  virtual void transAddToSymSparseMatrixUpperTriangle(int row_dest_start, int col_dest_start,
-                double alpha, hiopMatrixSparse& W) const
-  {
-    assert(false && "TODO LIST");
-  }
-=======
->>>>>>> ca55bbc7
   virtual void addUpperTriangleToSymSparseMatrixUpperTriangle(int diag_start,
                 double alpha, hiopMatrixSparse& W) const
   {
@@ -203,11 +188,8 @@
                             int **index_covert_CSR2Triplet, int **index_covert_extra_Diag2CSR,
                             std::unordered_map<int,int> &extra_diag_nnz_map);
 
-<<<<<<< HEAD
-=======
   virtual long long numberOfOffDiagNonzeros() {assert("not implemented"&&0);return 0;};
 
->>>>>>> ca55bbc7
   virtual hiopMatrixSparse* alloc_clone() const;
   virtual hiopMatrixSparse* new_copy() const;
 
@@ -218,11 +200,6 @@
   inline const int* i_row() const { return iRow_; }
   inline const int* j_col() const { return jCol_; }
   inline const double* M() const { return values_; }
-
-<<<<<<< HEAD
-  virtual long long numberOfOffDiagNonzeros() {assert("not implemented"&&0);return 0;};
-=======
->>>>>>> ca55bbc7
 
 #ifdef HIOP_DEEPCHECKS
   virtual bool assertSymmetry(double tol=1e-16) const { return false; }
@@ -296,40 +273,12 @@
   virtual void addUpperTriangleToSymDenseMatrixUpperTriangle(int diag_start,
 							    double alpha, hiopMatrixDense& W) const;
 
-<<<<<<< HEAD
-   /* block of W += alpha*this, where W is sparse */
-  virtual void addToSymSparseMatrixUpperTriangle(int row_dest_start, int col_dest_start,
-                double alpha, hiopMatrixSparse& W) const
-  {
-    assert(false && "TODO LIST");
-  }
-  /* block of W += alpha*transpose(this), where W is sparse */
-  virtual void transAddToSymSparseMatrixUpperTriangle(int row_dest_start, int col_dest_start,
-                double alpha, hiopMatrixSparse& W) const
-  {
-    assert(false && "TODO LIST");
-  }
-  virtual void addUpperTriangleToSymSparseMatrixUpperTriangle(int diag_start,
-                double alpha, hiopMatrixSparse& W) const
-  {
-    assert(this->n()+diag_start < W.n());
-    addToSymSparseMatrixUpperTriangle(diag_start, diag_start, alpha, W);
-  }
-
-=======
->>>>>>> ca55bbc7
    /* extract subdiagonal from 'this' (source) and adds the entries to 'vec_dest' starting at
    * index 'vec_start'. If num_elems>=0, 'num_elems' are copied; otherwise copies as many as
    * are available in 'vec_dest' starting at 'vec_start'
    */
   virtual void startingAtAddSubDiagonalToStartingAt(int diag_src_start, const double& alpha,
 					    hiopVector& vec_dest, int vec_start, int num_elems=-1) const;
-<<<<<<< HEAD
-
-  virtual void convertToCSR(int *csr_kRowPtr, int *csr_jCol, double *csr_kVal,
-                    int *index_covert_CSR2Triplet, int *index_covert_extra_Diag2CSR){assert("not yet"&&0);};
-=======
->>>>>>> ca55bbc7
 
   virtual hiopMatrixSparse* alloc_clone() const;
   virtual hiopMatrixSparse* new_copy() const;
