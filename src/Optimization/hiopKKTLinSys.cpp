--- conflicted
+++ resolved
@@ -955,11 +955,8 @@
 	  nlp_->log->printf(hovError, "hiopKKTLinSysLowRank::factorizeMat: dpotrf returned "
 			    "error %d\n", info);
 
-<<<<<<< HEAD
       DPOTRS(&UPLO,&N, &NRHS, M.local_data(), &LDA, resid->local_data(), &LDA, &info);
-=======
-      DPOTRS(&UPLO,&N, &NRHS, M.local_buffer(), &LDA, resid->local_data(), &LDA, &info);
->>>>>>> ca55bbc7
+
       if(info<0)
 	nlp_->log->printf(hovError, "hiopKKTLinSysLowRank::solveWithFactors: dpotrs returned "
 			  "error %d\n", info);
