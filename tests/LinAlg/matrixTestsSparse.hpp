--- conflicted
+++ resolved
@@ -758,13 +758,9 @@
     const local_ordinal_type* B_jCol = getColumnIndices(&B);
     const local_ordinal_type B_nnz = B.numberOfNonzeros();
 
-<<<<<<< HEAD
-    auto nnz_A_need_to_copy{0};
-    for(auto k=0;k<A_nnz;k++){
-=======
     local_ordinal_type nnz_A_need_to_copy{0};
     for(local_ordinal_type k=0;k<A_nnz;++k){
->>>>>>> ca55bbc7
+
       if(A_iRow[k] >= A_rows_st && A_iRow[k] < A_rows_st + n_rows )
       {
         nnz_A_need_to_copy++;
@@ -788,11 +784,6 @@
     A.setToConstant(A_val);
     B.setToConstant(B_val);
 
-<<<<<<< HEAD
-    auto itnz_src{0};
-    auto itnz_dest=B_nnz_st;
-=======
->>>>>>> ca55bbc7
     int fail{0};
 
     B.copyRowsBlockFrom(A, A_rows_st, n_rows, B_rows_st, B_nnz_st);
