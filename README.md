<<<<<<< HEAD

=======
>>>>>>> 7e8adae9
# HiOp - HPC solver for optimization
![tests](https://github.com/LLNL/hiop/workflows/tests/badge.svg)

HiOp is an optimization solver for solving certain mathematical optimization problems expressed as nonlinear programming problems. HiOp is a lightweight HPC solver that leverages application's existing data parallelism to parallelize the optimization iterations by using specialized linear algebra kernels.

## Build/install instructions
HiOp uses a CMake-based build system. A standard build can be done by invoking in the 'build' directory the following 
```shell 
$> cmake ..
$> make 
$> make test
$> make install
```
This sequence will build HiOp and install the headers and the shared library in the directory '_dist-default-build' in HiOp's root directory.

The installation can be customized using the standard CMake options. For example, one can provide an alternative installation directory for HiOp by using 
```sh
$> cmake -DCMAKE_INSTALL_PREFIX=/usr/lib/hiop ..'
```


### Selected HiOp-specific build options
* Enable/disable MPI: *-DHIOP_USE_MPI=[ON/OFF]* (by default ON)
* GPU support: *-DHIOP_USE_GPU=ON*. MPI can be either off or on. For more build system options related to GPUs, see "Dependencies" section below.
* Use RAJA portability layer to allow running linear algebra in either host (CPU) or device (GPU): *-DHIOP_USE_RAJA=ON* and *-DHIOP_USE_UMPIRE=ON*. These build options are off by default. Currently, HiOp only supports unified memory space.
* Enable/disable "developer mode" build that enforces more restrictive compiler rules and guidelines: *-DHIOP_DEVELOPER_MODE=ON*. This option is by default off.
* Additional checks and self-diagnostics inside HiOp meant to detect anormalities and help to detect bugs and/or troubleshoot problematic instances: *-DHIOP_DEEPCHECKS=[ON/OFF]* (by default ON). Disabling HIOP_DEEPCHECKS usually provides 30-40% execution speedup in HiOp. For full strength, it is recomended to use HIOP_DEEPCHECKS with debug builds. With non-debug builds, in particular the ones that disable the assert macro, HIOP_DEEPCHECKS does not perform all checks and, thus, may overlook potential issues.

For example:
```shell 
$> cmake -DHIOP_USE_MPI=ON -DHIOP_DEEPCHECKS=ON ..
$> make 
$> make test
$> make install
```


### Other useful options to use with CMake
* *-DCMAKE_BUILD_TYPE=Release* will build the code with the optimization flags on
* *-DCMAKE_CXX_FLAGS="-O3"* will enable a high level of compiler code optimization

### Dependencies
HiOp requires LAPACK and BLAS. These dependencies are automatically detected by the build system. MPI is optional and by default enabled. To disable use cmake option '-DHIOP_USE_MPI=OFF'.

HiOp has some support for NVIDIA **GPU-based computations** via CUDA and Magma. To enable the use of GPUs,  use cmake with '-DHIOP_USE_GPU=ON'. The build system will automatically search for CUDA Toolkit. For non-standard CUDA Toolkit installations, use '-DHIOP_CUDA_LIB_DIR=/path' and '-DHIOP_CUDA_INCLUDE_DIR=/path'. For "very" non-standard CUDA Toolkit installations, one can specify the directory of cuBlas libraries as well with '-DHIOP_CUBLAS_LIB_DIR=/path'.

When RAJA-based portability abstraction layer is enabled, HiOp requires RAJA and UMPIRE libraries 

### Support for GPU computations

When GPU support is on, HiOp requires Magma and CUDA Toolkit. Both are detected automatically in most normal use. The typical cmake command to enable GPU support in HiOp is
```shell 
$> cmake -DHIOP_USE_GPU=ON ..
```

When Magma is not detected, one can specify its location by passing `-DHIOP_MAGMA_DIR=/path/to/magma/dir` to cmake.

For custom CUDA Toolkit installations, the locations to the (missing/not found) CUDA libraries can be specified to cmake via `-DNAME=/path/cuda/directory/lib`, where `NAME` can be any of  
```
CUDA_cublas_LIBRARY
CUDA_CUDART_LIBRARY
CUDA_cudadevrt_LIBRARY
CUDA_cusparse_LIBRARY
CUDA_cublasLt_LIBRARY
CUDA_nvblas_LIBRARY
CUDA_culibos_LIBRARY
 ```
Below is an example for specifiying `cuBlas`, `cuBlasLt`, and `nvblas` libraries, which were `NOT_FOUND` because of a non-standard CUDA Toolkit instalation:
```shell 
$> cmake -DHIOP_USE_GPU=ON -DCUDA_cublas_LIBRARY=/usr/local/cuda-10.2/targets/x86_64-linux/lib/lib64 -DCUDA_cublasLt_LIBRARY=/export/home/petra1/work/installs/cuda10.2.89/targets/x86_64-linux/lib/ -DCUDA_nvblas_LIBRARY=/export/home/petra1/work/installs/cuda10.2.89/targets/x86_64-linux/lib/ .. && make -j && make install
```

A detailed example on how to compile HiOp straight of the box on `summit.olcf.ornl.gov` is available [here](README_summit.md).

RAJA and UMPIRE dependencies are usually detected by HiOp's cmake build system. 

### Kron reduction

Kron reduction functionality of HiOp is disabled by default. One can enable it by using 
```shell
$> rm -rf *; cmake -DHIOP_WITH_KRON_REDUCTION=ON -DUMFPACK_DIR=/Users/petra1/work/installs/SuiteSparse-5.7.1 -DMETIS_DIR=/Users/petra1/work/installs/metis-4.0.3 .. && make -j && make install
```
Metis is usually detected automatically and needs not be specified under normal circumstances.

UMFPACK (part of SuiteSparse) and METIS need to be provided as shown above.

# Interfacing with HiOp

If your NLP is structured, it may be beneficial to use HiOp. If your NLP is unstructured, then you should be looking at a general purpose NLP solver such as the open-source [Ipopt](https://github.com/coin-or/Ipopt).    

HiOp supports two input formats: `hiopInterfaceDenseConstraints` and `hiopInterfaceMDS`. Both formats are in the form of C++ interfaces (e.g., abstract classes), see [hiopInterface.hpp](src/Interface/hiopInterface.hpp) file, that the user must instantiate/implement and provide to HiOp.

*`hiopInterfaceDenseConstraints` interface* supports NLPs with **billions** of variables with and without bounds but only limited number (<100) of general, equality and inequality constraints. The underlying algorithm is a limited-memory quasi-Newton interior-point method and generally scales well computationally (but it may not algorithmically) on thousands of cores. This interface uses MPI for parallelization

*`hiopInterfaceMDS` interface* supports mixed dense-sparse NLPs and achives parallelization using GPUs and RAJA portability abstraction layer. 

More information on the HiOp interfaces are [here](src/Interface/README.md).

## Running HiOp tests and applications

HiOp is using NVBlas library when built with CUDA support. If you don't specify
location of the `nvblas.conf` configuration file, you may get an annoying
warnings. HiOp provides default `nvblas.conf` file and installs it at the same
location as HiOp libraries. To use it, set environment variable as
```bash
$ export NVBLAS_CONFIG_FILE=<hiop install dir>/lib/nvblas.conf
```
or, if you are using C-shell, as
```shell
$ setenv NVBLAS_CONFIG_FILE <hiop install dir>/lib/nvblas.conf
```

## Acknowledgments

HiOp has been developed under the financial support of: 
- Department of Energy, Office of Advanced Scientific Computing Research (ASCR): Exascale Computing Program (ECP) and Applied Math Program.
- Department of Energy, Advanced Research Projects Agency-Energy (ARPA‑E)
- Lawrence Livermore National Laboratory, through the LDRD program

# Contributors

HiOp is written by Cosmin G. Petra (petra1@llnl.gov) from LLNL and has received contributions from Slaven Peles (PNNL), Asher Mancinelli (PNNL), and Michel Schanen (ANL).  

# Copyright
<<<<<<< HEAD
Copyright (c) 2017, Lawrence Livermore National Security, LLC. All rights reserved. Produced at the Lawrence Livermore National Laboratory. LLNL-CODE-742473. 
HiOp is written by Cosmin G. Petra (petra1@llnl.gov) of LLNL and has received contributions from Slaven Peles (PNNL), Asher Mancinelli (PNNL), Jake K. Ryan (PNNL), Cameron Rutherford (PNNL), Nai-Yuan Chiang (LLNL), and Michel Schanen (ANL).
=======
Copyright (c) 2017-2020, Lawrence Livermore National Security, LLC. All rights reserved. Produced at the Lawrence Livermore National Laboratory. LLNL-CODE-742473. 
>>>>>>> 7e8adae9

HiOp is free software; you can modify it and/or redistribute it under the terms of the BSD 3-clause license. See [COPYRIGHT](/COPYRIGHT) and [LICENSE](/LICENSE) for complete copyright and license information.
 
<|MERGE_RESOLUTION|>--- conflicted
+++ resolved
@@ -1,7 +1,3 @@
-<<<<<<< HEAD
-
-=======
->>>>>>> 7e8adae9
 # HiOp - HPC solver for optimization
 ![tests](https://github.com/LLNL/hiop/workflows/tests/badge.svg)
 
@@ -126,12 +122,10 @@
 HiOp is written by Cosmin G. Petra (petra1@llnl.gov) from LLNL and has received contributions from Slaven Peles (PNNL), Asher Mancinelli (PNNL), and Michel Schanen (ANL).  
 
 # Copyright
-<<<<<<< HEAD
-Copyright (c) 2017, Lawrence Livermore National Security, LLC. All rights reserved. Produced at the Lawrence Livermore National Laboratory. LLNL-CODE-742473. 
+
+Copyright (c) 2017-2020, Lawrence Livermore National Security, LLC. All rights reserved. Produced at the Lawrence Livermore National Laboratory. LLNL-CODE-742473. 
+
 HiOp is written by Cosmin G. Petra (petra1@llnl.gov) of LLNL and has received contributions from Slaven Peles (PNNL), Asher Mancinelli (PNNL), Jake K. Ryan (PNNL), Cameron Rutherford (PNNL), Nai-Yuan Chiang (LLNL), and Michel Schanen (ANL).
-=======
-Copyright (c) 2017-2020, Lawrence Livermore National Security, LLC. All rights reserved. Produced at the Lawrence Livermore National Laboratory. LLNL-CODE-742473. 
->>>>>>> 7e8adae9
 
 HiOp is free software; you can modify it and/or redistribute it under the terms of the BSD 3-clause license. See [COPYRIGHT](/COPYRIGHT) and [LICENSE](/LICENSE) for complete copyright and license information.
  
