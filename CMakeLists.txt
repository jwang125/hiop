cmake_minimum_required (VERSION 3.12)

set(CMAKE_CXX_STANDARD 11)
set(CMAKE_CXX_STANDARD_REQUIRED ON)
set(CMAKE_POSITION_INDEPENDENT_CODE ON)
set(CMAKE_INSTALL_RPATH_USE_LINK_PATH TRUE)


if (POLICY CMP0074)
  cmake_policy(SET CMP0074 NEW)
endif ()

project (hiop)
# enable Fortran for Fortran name mangling
enable_language(Fortran)

# Create header for Fortran name mangling
include(FortranCInterface)
FortranCInterface_HEADER(FortranCInterface.hpp MACRO_NAMESPACE "FC_")

option(HIOP_USE_MPI "Build with MPI support" ON)
option(HIOP_USE_GPU "Build with support for GPUs - Magma and cuda libraries" OFF)
option(HIOP_TEST_WITH_BSUB "Use `jsrun` instead of `mpirun` commands when running tests" OFF)
option(HIOP_USE_UMPIRE "Build with portable memory management library Umpire" OFF)
option(HIOP_USE_RAJA   "Build with portability abstraction library RAJA" OFF)
option(HIOP_DEEPCHECKS "Extra checks and asserts in the code with a high penalty on performance" OFF)
option(HIOP_WITH_KRON_REDUCTION "Build Kron Reduction code (requires UMFPACK)" OFF)
option(HIOP_DEVELOPER_MODE "Build with extended warnings and options" OFF)
#with testing drivers capable of 'selfchecking' (-selfcheck)
option(HIOP_WITH_MAKETEST "Enable 'make test'" ON)
option(HIOP_BUILD_SHARED "Build shared library" OFF)
option(HIOP_BUILD_STATIC "Build static library" ON)
option(HIOP_SPARSE "Build with sparse linear algebra" ON)
option(HIOP_USE_COINHSL "Build with sparse linear algebra" ON)
option(HIOP_USE_STRUMPACK "Build with STRUMPACK backend for sparse linear algebra" OFF)
<<<<<<< HEAD
option(HIOP_WITH_VALGRIND_TESTS "Run valgrind on certain integration tests" OFF)
=======
option(HIOP_BUILD_DOCUMENTATION "Build HiOp documentation via Doxygen" ON)
>>>>>>> 21ac6f22

if(HIOP_BUILD_SHARED)
  set(CMAKE_POSITION_INDEPENDENT_CODE ON)
endif()

if(HIOP_USE_GPU)
  option(HIOP_USE_MAGMA "Use Magma linear algebra" ON)
endif()

add_library(hiop_math INTERFACE)
add_library(hiop_options INTERFACE)
add_library(hiop_warnings INTERFACE)

if(HIOP_USE_MPI)
  find_package(MPI REQUIRED)
  if(NOT DEFINED MPI_CXX_COMPILER)
    set(CMAKE_CXX_COMPILER ${MPI_CXX_COMPILER})
    set(CMAKE_C_COMPILER ${MPI_C_COMPILER})
  endif(NOT DEFINED MPI_CXX_COMPILER)
  include_directories(${MPI_CXX_ADDITIONAL_INCLUDE_DIRS} ${MPI_CXX_COMPILER_INCLUDE_DIRS})
  target_link_libraries(hiop_math INTERFACE MPI::MPI_CXX)
  set(HIOP_EXTRA_MPI_FLAGS "" CACHE STRING "Extra arguments to mpiexec when running tests")
endif(HIOP_USE_MPI)

list(APPEND CMAKE_MODULE_PATH ${CMAKE_SOURCE_DIR}/cmake)

target_compile_features(hiop_options
  INTERFACE
  cxx_std_11
  cxx_alignas
  cxx_alignof
  cxx_attributes
  cxx_auto_type
  cxx_constexpr
  cxx_defaulted_functions
  cxx_deleted_functions
  cxx_final
  cxx_lambdas
  cxx_noexcept
  cxx_override
  cxx_range_for
  cxx_rvalue_references
  cxx_static_assert
  cxx_strong_enums
  cxx_trailing_return_types
  cxx_unicode_literals
  cxx_user_literals
  cxx_variadic_macros
  )

target_compile_options(hiop_warnings
  INTERFACE
  -Wall
  -Wextra
  -Wshadow            # warn the user if a variable
                      # declaration shadows one from a
                      # parent context
  -Wnull-dereference
  -Wdouble-promotion  # Warn on implicit conversion from
                      # float to double
  )

if("${CMAKE_CXX_COMPILER_ID}" STREQUAL "GNU")
  message(STATUS "Found extra GNU compiler warnings")
  target_compile_options(hiop_warnings
    INTERFACE
    -Wmisleading-indentation    # Warn on indented blocks
                                # that are not really blocks
    -Wduplicated-cond           # Warn on if/else chain with
                                # duplicated conditions
    -Wduplicated-branches       # Warn on if/else chains with
                                # duplicated code
    -Wuseless-cast              # Warn when casting to the same type
    )
endif()

if(HIOP_DEVELOPER_MODE)
  target_link_libraries(hiop_math INTERFACE hiop_options hiop_warnings)
endif()

if(HIOP_USE_GPU)
  include(CheckLanguage)
  enable_language(CUDA)
  check_language(CUDA)

  if(NOT DEFINED CMAKE_CUDA_STANDARD)
    set(CMAKE_CUDA_STANDARD 11)
    set(CMAKE_CUDA_STANDARD_REQUIRED ON)
  endif()

  if(HIOP_NVCC_ARCH)
    set(CMAKE_CUDA_FLAGS "-arch=${HIOP_NVCC_ARCH}")
    message(STATUS "Using CUDA arch ${HIOP_NVCC_ARCH}")
  else()
    set(CMAKE_CUDA_FLAGS "-arch=sm_35")
    message(STATUS "Using CUDA arch sm_35")
  endif()
  set(CMAKE_CUDA_FLAGS "${CMAKE_CUDA_FLAGS} --expt-extended-lambda")

  set(HIOP_MAGMA_DIR CACHE PATH "Path to Magma directory")

  include(FindHiopCudaLibraries)
  target_link_libraries(hiop_math INTERFACE hiop_cuda)
endif(HIOP_USE_GPU)

if(HIOP_USE_RAJA)
  # Look for CMake configuration file in RAJA installation
  find_package(RAJA CONFIG
    PATHS ${RAJA_DIR} ${RAJA_DIR}/share/raja/cmake
    REQUIRED)
endif()

if(HIOP_USE_UMPIRE)
  # Look for CMake configuration file in Umpire installation
  find_package(umpire CONFIG
    PATHS ${umpire_DIR} ${umpire_DIR}/share/umpire/cmake
    REQUIRED)
endif()

if(HIOP_WITH_KRON_REDUCTION)
  set(HIOP_UMFPACK_DIR CACHE PATH "Path to UMFPACK directory")
  include(FindUMFPACK)
  target_link_libraries(hiop_math INTERFACE UMFPACK)

  # metis needed (5.x needed by umfpack)
  set(HIOP_METIS_DIR CACHE PATH "Path to METIS directory")
  include(FindHiopMETIS)
  target_link_libraries(hiop_math INTERFACE METIS)
endif(HIOP_WITH_KRON_REDUCTION)

find_package(OpenMP)
target_link_libraries(hiop_math INTERFACE OpenMP::OpenMP_CXX)

if(NOT DEFINED BLAS_LIBRARIES)
  find_package(BLAS REQUIRED)
  target_link_libraries(hiop_math INTERFACE ${BLAS_LIBRARIES})
  message(STATUS "Found BLAS libraries: ${BLAS_LIBRARIES}")
endif(NOT DEFINED BLAS_LIBRARIES)

if(NOT DEFINED LAPACK_LIBRARIES)
  # in case the toolchain defines them
  find_package(LAPACK REQUIRED)
endif(NOT DEFINED LAPACK_LIBRARIES)
target_link_libraries(hiop_math INTERFACE ${LAPACK_LIBRARIES})
message(STATUS "Using LAPACK libraries: ${LAPACK_LIBRARIES}")

if(HIOP_USE_UMPIRE)
  target_link_libraries(hiop_math INTERFACE umpire RAJA)
endif()

if(HIOP_SPARSE)
  if(NOT TARGET METIS)
    include(FindHiopMETIS)
  endif(NOT TARGET METIS)

  if(HIOP_USE_COINHSL)
    set(HIOP_COINHSL_DIR CACHE PATH "Path to COINHSL directory")
    include(FindHiopCOINHSL)
    if(COINHSL_LIBRARY AND METIS_LIBRARY)
      target_link_libraries(hiop_math INTERFACE METIS)
      target_link_libraries(hiop_math INTERFACE COINHSL)
    else()
      if(NOT METIS_LIBRARY)
        message(STATUS "Cannot find METIS, which is required by COINHSL.")
      endif()
      set(HIOP_USE_COINHSL OFF CACHE BOOL "Build without COINHSL" FORCE)
    endif()
  endif(HIOP_USE_COINHSL)

  if(HIOP_USE_STRUMPACK)
    set(HIOP_STRUMPACK_DIR CACHE PATH "Path to STRUMPACK directory")
    include(FindHiopSTRUMPACK)
    target_link_libraries(hiop_math INTERFACE STRUMPACK)

    if(STRUMPACK_LIBRARIES AND METIS_LIBRARY)
      target_link_libraries(hiop_math INTERFACE METIS)
      target_link_libraries(hiop_math INTERFACE ${STRUMPACK_LIBRARIES})  
    else()
      if(STRUMPACK_LIBRARIES)
        message(STATUS "Cannot find METIS, which is required by STRUMPACK.")
      endif()
      set(HIOP_USE_STRUMPACK OFF CACHE BOOL "Build without STRUMPACK" FORCE)
    endif()  
  endif(HIOP_USE_STRUMPACK)

  if(NOT HIOP_USE_COINHSL AND NOT HIOP_USE_STRUMPACK )
    set(HIOP_SPARSE OFF CACHE BOOL "Build without sparse linear algebra" FORCE)
    message(STATUS "Cannot find COINHSL nor STRUMPACK for sparse linear algebra, and the option HIOP_SPARSE will be disabled")
  endif(NOT HIOP_USE_COINHSL AND NOT HIOP_USE_STRUMPACK )
else(HIOP_SPARSE)
  set(HIOP_USE_COINHSL OFF CACHE BOOL "Build without COINHSL" FORCE)
  set(HIOP_USE_STRUMPACK OFF CACHE BOOL "Build without STRUMPACK" FORCE)
endif(HIOP_SPARSE)

# The binary dir is already a global include directory
configure_file(
  "${CMAKE_SOURCE_DIR}/src/Interface/hiop_defs.hpp.in"
  "${CMAKE_BINARY_DIR}/hiop_defs.hpp")

# include build directory for Fortran name mangling header
include_directories(${CMAKE_BINARY_DIR})

include_directories(src/Interface)
include_directories(src/Optimization)
include_directories(src/LinAlg)
include_directories(src/Utils)
#!!!this include needs to ALWAYS be the last!!!
include_directories(src/_Internals)

add_subdirectory(src/Interface)
add_subdirectory(src/Optimization)
add_subdirectory(src/LinAlg)
add_subdirectory(src/Drivers)
add_subdirectory(src/Utils)

if(HIOP_BUILD_DOCUMENTATION)
  include(cmake/HiOpDoxygenConfig.cmake)
endif()

##########################################################
#  INSTALLATION
##########################################################
if("${CMAKE_BUILD_TYPE}" STREQUAL "")
  # set a name for the build type to make the output of the 'make install' look nice
  set(CMAKE_BUILD_TYPE "default-build")
endif("${CMAKE_BUILD_TYPE}" STREQUAL "")

if(CMAKE_INSTALL_PREFIX_INITIALIZED_TO_DEFAULT)
  set(CMAKE_INSTALL_PREFIX "${CMAKE_SOURCE_DIR}/_dist-${CMAKE_BUILD_TYPE}")
endif(CMAKE_INSTALL_PREFIX_INITIALIZED_TO_DEFAULT)

if(HIOP_BUILD_STATIC)
  add_library(hiop STATIC
    $<TARGET_OBJECTS:hiopOptimization>
    $<TARGET_OBJECTS:hiopLinAlg>
    $<TARGET_OBJECTS:hiopUtils>)
  if(HIOP_WITH_KRON_REDUCTION)
    target_sources(hiop PUBLIC $<TARGET_OBJECTS:hiopKronRed>)
  endif(HIOP_WITH_KRON_REDUCTION)
  target_link_libraries(hiop PUBLIC hiop_math)
  install(TARGETS hiop DESTINATION lib)
endif()

if(HIOP_BUILD_SHARED)
  add_library(hiop_shared SHARED $<TARGET_OBJECTS:hiopOptimization>
    $<TARGET_OBJECTS:hiopLinAlg>
    $<TARGET_OBJECTS:hiopUtils>
    $<TARGET_OBJECTS:chiopInterface>)
  set_target_properties(hiop_shared PROPERTIES OUTPUT_NAME hiop)
  if(HIOP_WITH_KRON_REDUCTION)
    target_sources(hiop_shared PUBLIC $<TARGET_OBJECTS:hiopKronRed>)
  endif(HIOP_WITH_KRON_REDUCTION)
  target_link_libraries(hiop_shared PUBLIC hiop_math)
  install(TARGETS hiop_shared DESTINATION lib)
endif()

add_subdirectory(tests)

install(FILES src/Interface/hiopInterface.hpp
  src/Interface/chiopInterface.hpp
  src/Interface/hiopInterface.h
  src/Optimization/hiopNlpFormulation.hpp
  src/Optimization/hiopNlpTransforms.hpp
  src/Optimization/hiopAlgFilterIPM.hpp
  src/Optimization/hiopIterate.hpp
  src/Optimization/hiopResidual.hpp
  src/Optimization/hiopKKTLinSys.hpp
  src/Optimization/hiopPDPerturbation.hpp
  src/Optimization/hiopLogBarProblem.hpp
  src/Optimization/hiopFilter.hpp
  src/Optimization/hiopHessianLowRank.hpp
  src/Optimization/hiopDualsUpdater.hpp
  src/LinAlg/hiopVector.hpp
  src/LinAlg/hiopVectorPar.hpp
  src/LinAlg/hiopVectorInt.hpp
  src/LinAlg/hiopVectorIntSeq.hpp
  src/LinAlg/hiopMatrix.hpp
  src/LinAlg/hiopMatrixDenseRowMajor.hpp
  src/LinAlg/hiopMatrixDense.hpp
  src/LinAlg/hiopMatrixMDS.hpp
  src/LinAlg/hiopMatrixSparse.hpp
  src/LinAlg/hiopMatrixSparseTriplet.hpp
  src/LinAlg/hiopMatrixSparseTripletStorage.hpp
  src/LinAlg/hiopMatrixMDS.hpp
  src/LinAlg/hiopMatrixComplexSparseTriplet.hpp
  src/LinAlg/hiopMatrixComplexDense.hpp
  src/LinAlg/hiopLinSolver.hpp
  src/LinAlg/hiopLinSolverIndefDenseLapack.hpp
  src/LinAlg/hiopLinSolverUMFPACKZ.hpp
  src/LinAlg/hiopLinSolverIndefSparseMA57.hpp
  src/LinAlg/hiopLinAlgFactory.hpp
  src/Utils/hiopRunStats.hpp
  src/Utils/hiopLogger.hpp
  src/Utils/hiopCSR_IO.hpp
  src/Utils/hiopTimer.hpp
  src/Utils/hiopOptions.hpp
  src/Utils/hiopKronReduction.hpp
  src/Utils/hiopMPI.hpp
  src/Utils/hiopCppStdUtils.hpp
  src/LinAlg/hiop_blasdefs.hpp
  src/Drivers/IpoptAdapter.hpp
  ${CMAKE_BINARY_DIR}/hiop_defs.hpp
  DESTINATION include)

if(HIOP_USE_RAJA)
  install(FILES
    src/LinAlg/hiopVectorIntRaja.hpp
    src/LinAlg/hiopVectorRajaPar.hpp
    src/LinAlg/hiopMatrixRajaDense.hpp
    src/LinAlg/hiopMatrixRajaSparseTriplet.hpp
    DESTINATION include)
endif()

set(STRIP_TABLE_CMD "awk '/Problem Summary/ { while (!match($0, /termination/)){ if(match($0, /^[ ]+[0-9]/)) { print $0; } getline } }'")
# If running in a BSUB allocaation, use jrun commands and make sure we are
# requesting the correct resources.
if(HIOP_TEST_WITH_BSUB)
  set(RUNCMD "jsrun" "-n" "1")
  set(MPICMD "jsrun")
  if(HIOP_USE_GPU)
    set(MPICMD ${MPICMD} "-g" "1")
    set(RUNCMD ${RUNCMD} "-g" "1")
  endif()
else()
  set(MPICMD "mpirun")
  if(HIOP_USE_MPI)
    set(RUNCMD "mpirun" "-n" "1")
    set(RUNCMD ${RUNCMD} ${HIOP_EXTRA_MPI_FLAGS})
    set(MPICMD ${MPICMD} ${HIOP_EXTRA_MPI_FLAGS})
  else()
    set(RUNCMD "") # No special command is needed to run this program  
  endif()
endif()

##########################################################
# CMake Tests
##########################################################
if (HIOP_WITH_MAKETEST)
  include(cmake/FindValgrind.cmake)
  enable_testing()
  add_test(NAME VectorTest        COMMAND ${RUNCMD} "$<TARGET_FILE:testVector>")
  if(HIOP_USE_MPI)
    add_test(NAME VectorTest_mpi COMMAND ${MPICMD} -n 2 "$<TARGET_FILE:testVector>")
  endif(HIOP_USE_MPI)
  add_test(NAME MatrixTest        COMMAND ${RUNCMD} "$<TARGET_FILE:testMatrix>")
  if(HIOP_USE_MPI)
    add_test(NAME MatrixTest_mpi COMMAND ${MPICMD} -n 2 "$<TARGET_FILE:testMatrix>")
  endif(HIOP_USE_MPI)
  add_test(NAME SparseMatrixTest  COMMAND ${RUNCMD} "$<TARGET_FILE:testMatrixSparse>")
  add_test(NAME SymmetricSparseMatrixTest COMMAND ${RUNCMD} "$<TARGET_FILE:testMatrixSymSparse>")
  add_test(NAME NlpDenseCons1_5H  COMMAND ${RUNCMD} "$<TARGET_FILE:nlpDenseCons_ex1.exe>"  "500" "1.0" "-selfcheck")
  add_test(NAME NlpDenseCons1_5K  COMMAND ${RUNCMD} "$<TARGET_FILE:nlpDenseCons_ex1.exe>" "5000" "1.0" "-selfcheck")
  add_test(NAME NlpDenseCons1_50K COMMAND ${RUNCMD} "$<TARGET_FILE:nlpDenseCons_ex1.exe>" "50000" "1.0" "-selfcheck")
  if(HIOP_USE_MPI)
    add_test(NAME NlpDenseCons1_50K_mpi COMMAND ${MPICMD} -n 2 "$<TARGET_FILE:nlpDenseCons_ex1.exe>" "50000" "1.0" "-selfcheck")
  endif(HIOP_USE_MPI)
  add_test(NAME NlpDenseCons2_5H COMMAND  ${RUNCMD} "$<TARGET_FILE:nlpDenseCons_ex2.exe>"   "500" "-selfcheck")
  add_test(NAME NlpDenseCons2_5K COMMAND  ${RUNCMD} "$<TARGET_FILE:nlpDenseCons_ex2.exe>"  "5000" "-selfcheck")
  add_test(NAME NlpDenseCons3_5H  COMMAND ${RUNCMD} "$<TARGET_FILE:nlpDenseCons_ex3.exe>"   "500" "-selfcheck")
  add_test(NAME NlpDenseCons3_5K  COMMAND ${RUNCMD} "$<TARGET_FILE:nlpDenseCons_ex3.exe>"  "5000" "-selfcheck")
  add_test(NAME NlpDenseCons3_50K COMMAND ${RUNCMD} "$<TARGET_FILE:nlpDenseCons_ex3.exe>" "50000" "-selfcheck")
  if(HIOP_USE_MPI)
    add_test(NAME NlpDenseCons3_50K_mpi COMMAND ${MPICMD} -n 2 "$<TARGET_FILE:nlpDenseCons_ex3.exe>" "50000" "-selfcheck")
  endif(HIOP_USE_MPI)

  add_test(NAME NlpMixedDenseSparse4_1 COMMAND ${RUNCMD} bash -c "$<TARGET_FILE:nlpMDS_ex4.exe> 400 100 0 -selfcheck \
    | ${STRIP_TABLE_CMD} \
    | tee ${PROJECT_BINARY_DIR}/mds4_1.out")
  add_test(NAME NlpMixedDenseSparse4_2 COMMAND ${RUNCMD} bash -c "$<TARGET_FILE:nlpMDS_ex4.exe> 400 100 1 -selfcheck \
    | ${STRIP_TABLE_CMD} \
    | tee ${PROJECT_BINARY_DIR}/mds4_2.out")
  if(HIOP_USE_RAJA)
    add_test(NAME NlpMixedDenseSparseRaja4_1 COMMAND ${RUNCMD} bash -c "$<TARGET_FILE:nlpMDS_ex4_raja.exe> 400 100 0 -selfcheck \
      | ${STRIP_TABLE_CMD} \
      | tee ${PROJECT_BINARY_DIR}/mds4_raja_1.out")
    add_test(NAME NlpMixedDenseSparseRaja4_2 COMMAND ${RUNCMD} bash -c "$<TARGET_FILE:nlpMDS_ex4_raja.exe> 400 100 1 -selfcheck \
      | ${STRIP_TABLE_CMD} \
      | tee ${PROJECT_BINARY_DIR}/mds4_raja_2.out")

    if(HIOP_DEEPCHECKS)
      foreach(iter 1 2)
        add_test(
          NAME "CompareExample4_NumIterations_${iter}" 
          COMMAND bash -c "\
          if [[ $(wc -l ${PROJECT_BINARY_DIR}/mds4_${iter}.out|cut -f1 -d' ') == $(wc -l ${PROJECT_BINARY_DIR}/mds4_raja_${iter}.out|cut -f1 -d' ') ]]
          then
          echo 'Output tables have the same number of iterations.'
          exit 0
          else
          echo 'Output tables have a different number of iterations!'
          exit 1
          fi")
          add_test(
            NAME "CompareExample4_ElementWise_${iter}"
            COMMAND bash -c "\
            join ${PROJECT_BINARY_DIR}/mds4_${iter}.out ${PROJECT_BINARY_DIR}/mds4_raja_${iter}.out \
            | ${PROJECT_SOURCE_DIR}/tests/testEx4CompareIterations.awk")
          endforeach()
        endif(HIOP_DEEPCHECKS)
      endif()

  add_test(NAME NlpMixedDenseSparse5_1 COMMAND ${RUNCMD} "$<TARGET_FILE:nlpMDS_ex5.exe>" "400" "100" "-selfcheck")

  if(HIOP_SPARSE)
    add_test(NAME NlpSparse6_1 COMMAND ${RUNCMD} "$<TARGET_FILE:nlpSparse_ex6.exe>" "500" "-selfcheck")
    add_test(NAME NlpSparse7_1 COMMAND ${RUNCMD} "$<TARGET_FILE:nlpSparse_ex7.exe>" "500" "-selfcheck")
  endif(HIOP_SPARSE)

  if(HIOP_WITH_VALGRIND_TESTS)
    add_test(
      NAME NlpDenseCons1_5H_Valgrind
      COMMAND bash -c "${RUNCMD} ${HIOP_VALGRIND_CMD} $<TARGET_FILE:nlpDenseCons_ex1.exe> 500 1.0 -selfcheck"
      )
    add_test(
      NAME NlpMixedDenseSparse4_1_Valgrind
      COMMAND bash -c "${RUNCMD} ${HIOP_VALGRIND_CMD} $<TARGET_FILE:nlpMDS_ex4.exe> 400 100 0 -selfcheck"
      )
  endif()

  if(HIOP_BUILD_SHARED AND NOT HIOP_USE_GPU)
    add_test(NAME NlpMixedDenseSparseCinterface COMMAND ${RUNCMD} "$<TARGET_FILE:nlpMDS_cex4.exe>")
  endif()
endif(HIOP_WITH_MAKETEST)<|MERGE_RESOLUTION|>--- conflicted
+++ resolved
@@ -33,11 +33,8 @@
 option(HIOP_SPARSE "Build with sparse linear algebra" ON)
 option(HIOP_USE_COINHSL "Build with sparse linear algebra" ON)
 option(HIOP_USE_STRUMPACK "Build with STRUMPACK backend for sparse linear algebra" OFF)
-<<<<<<< HEAD
 option(HIOP_WITH_VALGRIND_TESTS "Run valgrind on certain integration tests" OFF)
-=======
 option(HIOP_BUILD_DOCUMENTATION "Build HiOp documentation via Doxygen" ON)
->>>>>>> 21ac6f22
 
 if(HIOP_BUILD_SHARED)
   set(CMAKE_POSITION_INDEPENDENT_CODE ON)
