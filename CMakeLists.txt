cmake_minimum_required (VERSION 3.12)

set(CMAKE_CXX_STANDARD 11)
set(CMAKE_CXX_STANDARD_REQUIRED ON)
set(CMAKE_POSITION_INDEPENDENT_CODE ON)
set(CMAKE_INSTALL_RPATH_USE_LINK_PATH TRUE)


if (POLICY CMP0074)
cmake_policy(SET CMP0074 NEW)
endif ()

project (hiop)
# enable Fortran for Fortran name mangling
enable_language(Fortran)

# Create header for Fortran name mangling
include(FortranCInterface)
FortranCInterface_HEADER(FortranCInterface.hpp MACRO_NAMESPACE "FC_")

option(HIOP_USE_MPI "Build with MPI support" ON)
option(HIOP_USE_GPU "Build with support for GPUs - Magma and cuda libraries" OFF)
option(HIOP_TEST_WITH_BSUB "Use `jsrun` instead of `mpirun` commands when running tests" OFF)
option(HIOP_USE_UMPIRE "Build with portable memory management library Umpire" OFF)
option(HIOP_USE_RAJA   "Build with portability abstraction library RAJA" OFF)
option(HIOP_DEEPCHECKS "Extra checks and asserts in the code with a high penalty on performance" OFF)
option(HIOP_WITH_KRON_REDUCTION "Build Kron Reduction code (requires UMFPACK)" OFF)
option(HIOP_DEVELOPER_MODE "Build with extended warnings and options" OFF)
#with testing drivers capable of 'selfchecking' (-selfcheck)
option(HIOP_WITH_MAKETEST "Enable 'make test'" ON)
option(HIOP_BUILD_SHARED "Build shared library" OFF)
option(HIOP_BUILD_STATIC "Build static library" ON)
option(HIOP_SPARSE "Build with sparse linear algebra" ON)
option(HIOP_USE_COINHSL "Build with sparse linear algebra" ON)
option(HIOP_USE_STRUMPACK "Build with STRUMPACK backend for sparse linear algebra" OFF)

if(HIOP_BUILD_SHARED)
set(CMAKE_POSITION_INDEPENDENT_CODE ON)
endif()

if(HIOP_USE_GPU)
  option(HIOP_USE_MAGMA "Use Magma linear algebra" OFF)
endif()

add_library(hiop_math INTERFACE)
add_library(hiop_options INTERFACE)
add_library(hiop_warnings INTERFACE)

if(HIOP_USE_MPI)
find_package(MPI REQUIRED)
if(NOT DEFINED MPI_CXX_COMPILER)
  set(CMAKE_CXX_COMPILER ${MPI_CXX_COMPILER})
  set(CMAKE_C_COMPILER ${MPI_C_COMPILER})
endif(NOT DEFINED MPI_CXX_COMPILER)
include_directories(${MPI_CXX_ADDITIONAL_INCLUDE_DIRS} ${MPI_CXX_COMPILER_INCLUDE_DIRS})
target_link_libraries(hiop_math INTERFACE MPI::MPI_CXX)
endif(HIOP_USE_MPI)

<<<<<<< HEAD
# The binary dir is already a global include directory
configure_file(
"${CMAKE_SOURCE_DIR}/src/Interface/hiop_defs.hpp.in"
"${CMAKE_BINARY_DIR}/hiop_defs.hpp")

=======
>>>>>>> ca55bbc7
list(APPEND CMAKE_MODULE_PATH ${CMAKE_SOURCE_DIR}/cmake)

target_compile_features(hiop_options
INTERFACE
cxx_std_11
cxx_alignas
cxx_alignof
cxx_attributes
cxx_auto_type
cxx_constexpr
cxx_defaulted_functions
cxx_deleted_functions
cxx_final
cxx_lambdas
cxx_noexcept
cxx_override
cxx_range_for
cxx_rvalue_references
cxx_static_assert
cxx_strong_enums
cxx_trailing_return_types
cxx_unicode_literals
cxx_user_literals
cxx_variadic_macros
)

target_compile_options(hiop_warnings
INTERFACE
-Wall
-Wextra
-Wshadow            # warn the user if a variable
                    # declaration shadows one from a
                    # parent context
-Wnull-dereference
-Wdouble-promotion  # Warn on implicit conversion from
                    # float to double
)

if("${CMAKE_CXX_COMPILER_ID}" STREQUAL "GNU")
message(STATUS "Found extra GNU compiler warnings")
target_compile_options(hiop_warnings
  INTERFACE
  -Wmisleading-indentation    # Warn on indented blocks
                              # that are not really blocks
  -Wduplicated-cond           # Warn on if/else chain with
                              # duplicated conditions
  -Wduplicated-branches       # Warn on if/else chains with
                              # duplicated code
  -Wuseless-cast              # Warn when casting to the same type
  )
endif()

if(HIOP_DEVELOPER_MODE)
target_link_libraries(hiop_math INTERFACE hiop_options hiop_warnings)
endif()

if(HIOP_USE_GPU)
include(CheckLanguage)
enable_language(CUDA)
check_language(CUDA)

if(NOT DEFINED CMAKE_CUDA_STANDARD)
  set(CMAKE_CUDA_STANDARD 11)
  set(CMAKE_CUDA_STANDARD_REQUIRED ON)
endif()

if(HIOP_NVCC_ARCH)
  set(CMAKE_CUDA_FLAGS "-arch=${HIOP_NVCC_ARCH}")
  message(STATUS "Using CUDA arch ${HIOP_NVCC_ARCH}")
else()
  set(CMAKE_CUDA_FLAGS "-arch=sm_35")
  message(STATUS "Using CUDA arch sm_35")
endif()
set(CMAKE_CUDA_FLAGS "${CMAKE_CUDA_FLAGS} --expt-extended-lambda")

set(HIOP_MAGMA_DIR CACHE PATH "Path to Magma directory")

include(FindHiopCudaLibraries)
target_link_libraries(hiop_math INTERFACE hiop_cuda)
endif(HIOP_USE_GPU)

if(HIOP_USE_RAJA)
# Look for CMake configuration file in RAJA installation
find_package(RAJA CONFIG
  PATHS ${RAJA_DIR} ${RAJA_DIR}/share/raja/cmake
  REQUIRED)
endif()

if(HIOP_USE_UMPIRE)
# Look for CMake configuration file in Umpire installation
find_package(umpire CONFIG
  PATHS ${umpire_DIR} ${umpire_DIR}/share/umpire/cmake
  REQUIRED)
endif()

if(HIOP_WITH_KRON_REDUCTION)
<<<<<<< HEAD
set(HIOP_UMFPACK_DIR CACHE PATH "Path to UMFPACK directory")
include(FindUMFPACK)
target_link_libraries(hiop_math INTERFACE UMFPACK)

# metis needed (5.x needed by umfpack)
set(HIOP_METIS_DIR CACHE PATH "Path to METIS directory")
include(FindHiopMETIS)
target_link_libraries(hiop_math INTERFACE METIS)
=======
  set(HIOP_UMFPACK_DIR CACHE PATH "Path to UMFPACK directory")
  include(FindUMFPACK)
  target_link_libraries(hiop_math INTERFACE UMFPACK)

  # metis needed (5.x needed by umfpack)
  set(HIOP_METIS_DIR CACHE PATH "Path to METIS directory")
  include(FindHiopMETIS)
  target_link_libraries(hiop_math INTERFACE METIS)
>>>>>>> ca55bbc7
endif(HIOP_WITH_KRON_REDUCTION)

find_package(OpenMP)
target_link_libraries(hiop_math INTERFACE OpenMP::OpenMP_CXX)

if(NOT DEFINED BLAS_LIBRARIES)
<<<<<<< HEAD
find_package(BLAS REQUIRED)
target_link_libraries(hiop_math INTERFACE ${BLAS_LIBRARIES})
message(STATUS "Found BLAS libraries: ${BLAS_LIBRARIES}")
endif(NOT DEFINED BLAS_LIBRARIES)


#set(LAPACK_LIBRARIES "-lgfortran;/usr/lib64/liblapack.so;-lpthread;-lm;-ldl")

=======
  find_package(BLAS REQUIRED)
  target_link_libraries(hiop_math INTERFACE ${BLAS_LIBRARIES})
  message(STATUS "Found BLAS libraries: ${BLAS_LIBRARIES}")
endif(NOT DEFINED BLAS_LIBRARIES)

>>>>>>> ca55bbc7
if(NOT DEFINED LAPACK_LIBRARIES)
# in case the toolchain defines them
find_package(LAPACK REQUIRED)
endif(NOT DEFINED LAPACK_LIBRARIES)
target_link_libraries(hiop_math INTERFACE ${LAPACK_LIBRARIES})
message(STATUS "Using LAPACK libraries: ${LAPACK_LIBRARIES}")

if(HIOP_USE_UMPIRE)
  target_link_libraries(hiop_math INTERFACE umpire RAJA)
endif()

if(HIOP_SPARSE)
  if(NOT TARGET METIS)
    include(FindHiopMETIS)
    target_link_libraries(hiop_math INTERFACE METIS)
  endif(NOT TARGET METIS)

  if(HIOP_USE_COINHSL)
    set(HIOP_COINHSL_DIR CACHE PATH "Path to COINHSL directory")
    include(FindHiopCOINHSL)
    if(COINHSL_LIBRARY)
      target_link_libraries(hiop_math INTERFACE COINHSL)    
    else(COINHSL_LIBRARY)
      set(HIOP_USE_COINHSL OFF CACHE BOOL "Build without COINHSL" FORCE)
    endif(COINHSL_LIBRARY)  
  endif(HIOP_USE_COINHSL)

  if(HIOP_USE_STRUMPACK)
    set(HIOP_STRUMPACK_DIR CACHE PATH "Path to STRUMPACK directory")
    include(FindHiopSTRUMPACK)
    target_link_libraries(hiop_math INTERFACE STRUMPACK)

    if(STRUMPACK_LIBRARIES)
      target_link_libraries(hiop_math INTERFACE ${STRUMPACK_LIBRARIES})  
    else(STRUMPACK_LIBRARIES)
      set(HIOP_USE_STRUMPACK OFF CACHE BOOL "Build without STRUMPACK" FORCE)
    endif(STRUMPACK_LIBRARIES)  
  endif(HIOP_USE_STRUMPACK)

  if(NOT HIOP_USE_COINHSL AND NOT HIOP_USE_STRUMPACK )
    set(HIOP_SPARSE OFF CACHE BOOL "Build without sparse linear algebra" FORCE)
    message(STATUS "Cannot find COINHSL nor STRUMPACK for sparse linear algebra, and the option HIOP_SPARSE will be disabled")
  endif(NOT HIOP_USE_COINHSL AND NOT HIOP_USE_STRUMPACK )
else(HIOP_SPARSE)
  set(HIOP_USE_COINHSL OFF CACHE BOOL "Build without COINHSL" FORCE)
  set(HIOP_USE_STRUMPACK OFF CACHE BOOL "Build without STRUMPACK" FORCE)
endif(HIOP_SPARSE)

# The binary dir is already a global include directory
configure_file(
  "${CMAKE_SOURCE_DIR}/src/Interface/hiop_defs.hpp.in"
  "${CMAKE_BINARY_DIR}/hiop_defs.hpp")


if(HIOP_SPARSE)
  # metis needed 
  set(HIOP_METIS_DIR CACHE PATH "Path to METIS directory")
  include(FindHiopMETIS)
  if(METIS_LIBRARY)
    target_link_libraries(hiop_math INTERFACE METIS)

    if(HIOP_USE_COINHSL)
      set(HIOP_COINHSL_DIR CACHE PATH "Path to COINHSL directory")
      include(FindHiopCOINHSL)
      if(COINHSL_LIBRARY)
        target_link_libraries(hiop_math INTERFACE COINHSL)    
      else(COINHSL_LIBRARY)
        set(HIOP_USE_COINHSL OFF CACHE BOOL "Build without COINHSL" FORCE)
      endif(COINHSL_LIBRARY)  
    endif(HIOP_USE_COINHSL)
    
    if(HIOP_USE_STRUMPACK)
      set(HIOP_STRUMPACK_DIR CACHE PATH "Path to STRUMPACK directory")
      include(FindHiopSTRUMPACK)
      target_link_libraries(hiop_math INTERFACE STRUMPACK)

      if(STRUMPACK_LIBRARIES)
        target_link_libraries(hiop_math INTERFACE ${STRUMPACK_LIBRARIES})  
      else(STRUMPACK_LIBRARIES)
        set(HIOP_USE_STRUMPACK OFF CACHE BOOL "Build without STRUMPACK" FORCE)
      endif(STRUMPACK_LIBRARIES)  
    endif(HIOP_USE_STRUMPACK)
    
    if(NOT HIOP_USE_COINHSL AND NOT HIOP_USE_STRUMPACK )
      set(HIOP_SPARSE OFF CACHE BOOL "Build without sparse linear algebra" FORCE)
      message(STATUS "Cannot find COINHSL nor STRUMPACK for sparse linear algebra, and the option HIOP_SPARSE will be disabled")
    endif(NOT HIOP_USE_COINHSL AND NOT HIOP_USE_STRUMPACK )
        
  else(METIS_LIBRARY)
    set(HIOP_USE_COINHSL OFF CACHE BOOL "Build without COINHSL" FORCE)
    set(HIOP_USE_STRUMPACK OFF CACHE BOOL "Build without STRUMPACK" FORCE)
    set(HIOP_SPARSE OFF CACHE BOOL "Build without sparse linear algebra" FORCE)
    message(STATUS "Prerequisites for sparse linear algebra, METIS, was not found and the option HIOP_SPARSE will be disabled")
  endif()
  
else(HIOP_SPARSE)
 set(HIOP_USE_COINHSL OFF CACHE BOOL "Build without COINHSL" FORCE)
 set(HIOP_USE_STRUMPACK OFF CACHE BOOL "Build without STRUMPACK" FORCE)
endif(HIOP_SPARSE)


# something wrong with cmake find_package, use hard code right now
if(HIOP_USE_STRUMPACK)

endif(HIOP_USE_STRUMPACK)



# include build directory for Fortran name mangling header
include_directories(${CMAKE_BINARY_DIR})

include_directories(src/Interface)
include_directories(src/Optimization)
include_directories(src/LinAlg)
include_directories(src/Utils)
#!!!this include needs to ALWAYS be the last!!!
include_directories(src/_Internals)

add_subdirectory(src/Interface)
add_subdirectory(src/Optimization)
add_subdirectory(src/LinAlg)
add_subdirectory(src/Drivers)
add_subdirectory(src/Utils)

##########################################################
#  INSTALLATION
##########################################################
if("${CMAKE_BUILD_TYPE}" STREQUAL "")
  # set a name for the build type to make the output of the 'make install' look nice
  set(CMAKE_BUILD_TYPE "default-build")
endif("${CMAKE_BUILD_TYPE}" STREQUAL "")

if(CMAKE_INSTALL_PREFIX_INITIALIZED_TO_DEFAULT)
  set(CMAKE_INSTALL_PREFIX "${CMAKE_SOURCE_DIR}/_dist-${CMAKE_BUILD_TYPE}")
endif(CMAKE_INSTALL_PREFIX_INITIALIZED_TO_DEFAULT)

if(HIOP_BUILD_STATIC)
  add_library(hiop STATIC
    $<TARGET_OBJECTS:hiopOptimization>
    $<TARGET_OBJECTS:hiopLinAlg>
    $<TARGET_OBJECTS:hiopUtils>)
  if(HIOP_WITH_KRON_REDUCTION)
    target_sources(hiop PUBLIC $<TARGET_OBJECTS:hiopKronRed>)
  endif(HIOP_WITH_KRON_REDUCTION)
  target_link_libraries(hiop PUBLIC hiop_math)
  install(TARGETS hiop DESTINATION lib)
endif()

if(HIOP_BUILD_SHARED)
  add_library(hiop_shared SHARED $<TARGET_OBJECTS:hiopOptimization>
    $<TARGET_OBJECTS:hiopLinAlg>
    $<TARGET_OBJECTS:hiopUtils>
    $<TARGET_OBJECTS:chiopInterface>)
  set_target_properties(hiop_shared PROPERTIES OUTPUT_NAME hiop)
  if(HIOP_WITH_KRON_REDUCTION)
    target_sources(hiop_shared PUBLIC $<TARGET_OBJECTS:hiopKronRed>)
  endif(HIOP_WITH_KRON_REDUCTION)
  target_link_libraries(hiop_shared PUBLIC hiop_math)
  install(TARGETS hiop_shared DESTINATION lib)
endif()

add_subdirectory(tests)

install(FILES src/Interface/hiopInterface.hpp
  src/Interface/chiopInterface.hpp
  src/Interface/hiopInterface.h
  src/Optimization/hiopNlpFormulation.hpp
  src/Optimization/hiopNlpTransforms.hpp
  src/Optimization/hiopAlgFilterIPM.hpp
  src/Optimization/hiopIterate.hpp
  src/Optimization/hiopResidual.hpp
  src/Optimization/hiopKKTLinSys.hpp
  src/Optimization/hiopPDPerturbation.hpp
  src/Optimization/hiopLogBarProblem.hpp
  src/Optimization/hiopFilter.hpp
  src/Optimization/hiopHessianLowRank.hpp
  src/Optimization/hiopDualsUpdater.hpp
  src/LinAlg/hiopVector.hpp
  src/LinAlg/hiopVectorPar.hpp
  src/LinAlg/hiopVectorInt.hpp
  src/LinAlg/hiopVectorIntSeq.hpp
  src/LinAlg/hiopMatrix.hpp
  src/LinAlg/hiopMatrixDenseRowMajor.hpp
  src/LinAlg/hiopMatrixDense.hpp
  src/LinAlg/hiopMatrixMDS.hpp
  src/LinAlg/hiopMatrixSparse.hpp
  src/LinAlg/hiopMatrixSparseTriplet.hpp
  src/LinAlg/hiopMatrixSparseTripletStorage.hpp
  src/LinAlg/hiopMatrixMDS.hpp
  src/LinAlg/hiopMatrixComplexSparseTriplet.hpp
  src/LinAlg/hiopMatrixComplexDense.hpp
  src/LinAlg/hiopLinSolver.hpp
  src/LinAlg/hiopLinSolverIndefDenseLapack.hpp
  src/LinAlg/hiopLinSolverUMFPACKZ.hpp
  src/LinAlg/hiopLinSolverIndefSparseMA57.hpp
  src/LinAlg/hiopLinAlgFactory.hpp
  src/Utils/hiopRunStats.hpp
  src/Utils/hiopLogger.hpp
  src/Utils/hiopCSR_IO.hpp
  src/Utils/hiopTimer.hpp
  src/Utils/hiopOptions.hpp
  src/Utils/hiopKronReduction.hpp
  src/Utils/hiopMPI.hpp
  src/Utils/hiopCppStdUtils.hpp
  src/LinAlg/hiop_blasdefs.hpp
  src/Drivers/IpoptAdapter.hpp
  ${CMAKE_BINARY_DIR}/hiop_defs.hpp
  DESTINATION include)

if(HIOP_USE_RAJA)
  install(FILES
    src/LinAlg/hiopVectorIntRaja.hpp
    src/LinAlg/hiopVectorRajaPar.hpp
    src/LinAlg/hiopMatrixRajaDense.hpp
    src/LinAlg/hiopMatrixRajaSparseTriplet.hpp
    DESTINATION include)
endif()

set(STRIP_TABLE_CMD "awk '/Problem Summary/ { while (!match($0, /termination/)){ if(match($0, /^[ ]+[0-9]/)) { print $0; } getline } }'")
# If running in a BSUB allocaation, use jrun commands and make sure we are
# requesting the correct resources.
if(HIOP_TEST_WITH_BSUB)
  set(RUNCMD "jsrun -n 1")
  set(MPICMD "jsrun")
  if(HIOP_USE_GPU)
    set(MPICMD "${MPICMD} -g 1")
    set(RUNCMD "${RUNCMD} -g 1")
  endif()
else()
  set(RUNCMD "") # No special command is needed to run this program
  set(MPICMD "mpirun")
endif()

##########################################################
# CMake Tests
##########################################################
if (HIOP_WITH_MAKETEST)
  enable_testing()
  add_test(NAME VectorTest        COMMAND bash -c "${RUNCMD} $<TARGET_FILE:testVector>")
  if(HIOP_USE_MPI)
    add_test(NAME VectorTest_mpi COMMAND bash -c "${MPICMD} -n 2 $<TARGET_FILE:testVector>")
  endif(HIOP_USE_MPI)
  add_test(NAME MatrixTest        COMMAND bash -c "${RUNCMD} $<TARGET_FILE:testMatrix>")
  if(HIOP_USE_MPI)
    add_test(NAME MatrixTest_mpi COMMAND bash -c "${MPICMD} -n 2 $<TARGET_FILE:testMatrix>")
  endif(HIOP_USE_MPI)
  add_test(NAME SparseMatrixTest  COMMAND bash -c "${RUNCMD} $<TARGET_FILE:testMatrixSparse>")
  add_test(NAME SymmetricSparseMatrixTest COMMAND bash -c "${RUNCMD} $<TARGET_FILE:testMatrixSymSparse>")
  add_test(NAME NlpDenseCons1_5H  COMMAND bash -c "${RUNCMD} $<TARGET_FILE:nlpDenseCons_ex1.exe>   500 1.0 -selfcheck")
  add_test(NAME NlpDenseCons1_5K  COMMAND bash -c "${RUNCMD} $<TARGET_FILE:nlpDenseCons_ex1.exe>  5000 1.0 -selfcheck")
  add_test(NAME NlpDenseCons1_50K COMMAND bash -c "${RUNCMD} $<TARGET_FILE:nlpDenseCons_ex1.exe> 50000 1.0 -selfcheck")
  if(HIOP_USE_MPI)
    add_test(NAME NlpDenseCons1_50K_mpi COMMAND bash -c "${MPICMD} -n 2 $<TARGET_FILE:nlpDenseCons_ex1.exe> 50000 1.0 -selfcheck")
  endif(HIOP_USE_MPI)
  add_test(NAME NlpDenseCons2_5H COMMAND  bash -c "${RUNCMD} $<TARGET_FILE:nlpDenseCons_ex2.exe>   500 -selfcheck")
  add_test(NAME NlpDenseCons2_5K COMMAND  bash -c "${RUNCMD} $<TARGET_FILE:nlpDenseCons_ex2.exe>  5000 -selfcheck")
  add_test(NAME NlpDenseCons3_5H  COMMAND bash -c "${RUNCMD} $<TARGET_FILE:nlpDenseCons_ex3.exe>   500 -selfcheck")
  add_test(NAME NlpDenseCons3_5K  COMMAND bash -c "${RUNCMD} $<TARGET_FILE:nlpDenseCons_ex3.exe>  5000 -selfcheck")
  add_test(NAME NlpDenseCons3_50K COMMAND bash -c "${RUNCMD} $<TARGET_FILE:nlpDenseCons_ex3.exe> 50000 -selfcheck")
  if(HIOP_USE_MPI)
    add_test(NAME NlpDenseCons3_50K_mpi COMMAND bash -c "${MPICMD} -n 2 $<TARGET_FILE:nlpDenseCons_ex3.exe> 50000 -selfcheck")
  endif(HIOP_USE_MPI)

  add_test(NAME NlpMixedDenseSparse4_1 COMMAND bash -c "${RUNCMD} $<TARGET_FILE:nlpMDS_ex4.exe> 400 100 0 -selfcheck \
    | ${STRIP_TABLE_CMD} \
    | tee ${PROJECT_BINARY_DIR}/mds4_1.out")
  add_test(NAME NlpMixedDenseSparse4_2 COMMAND bash -c "${RUNCMD} $<TARGET_FILE:nlpMDS_ex4.exe> 400 100 1 -selfcheck \
    | ${STRIP_TABLE_CMD} \
    | tee ${PROJECT_BINARY_DIR}/mds4_2.out")
  if(HIOP_USE_RAJA)
    add_test(NAME NlpMixedDenseSparseRaja4_1 COMMAND bash -c "${RUNCMD} $<TARGET_FILE:nlpMDS_ex4_raja.exe> 400 100 0 -selfcheck \
      | ${STRIP_TABLE_CMD} \
      | tee ${PROJECT_BINARY_DIR}/mds4_raja_1.out")
    add_test(NAME NlpMixedDenseSparseRaja4_2 COMMAND bash -c "${RUNCMD} $<TARGET_FILE:nlpMDS_ex4_raja.exe> 400 100 1 -selfcheck \
      | ${STRIP_TABLE_CMD} \
      | tee ${PROJECT_BINARY_DIR}/mds4_raja_2.out")

    if(HIOP_DEEPCHECKS)
      foreach(iter 1 2)
        add_test(
          NAME "CompareExample4_NumIterations_${iter}"
          COMMAND bash -c "\
          if [[ $(wc -l ${PROJECT_BINARY_DIR}/mds4_${iter}.out|cut -f1 -d' ') == $(wc -l ${PROJECT_BINARY_DIR}/mds4_raja_${iter}.out|cut -f1 -d' ') ]]
            then
              echo 'Output tables have the same number of iterations.'
              exit 0
            else
              echo 'Output tables have a different number of iterations!'
              exit 1
            fi")
        add_test(
          NAME "CompareExample4_ElementWise_${iter}"
          COMMAND bash -c "\
            join ${PROJECT_BINARY_DIR}/mds4_${iter}.out ${PROJECT_BINARY_DIR}/mds4_raja_${iter}.out \
            | ${PROJECT_SOURCE_DIR}/tests/testEx4CompareIterations.awk")
      endforeach()
    endif(HIOP_DEEPCHECKS)
  endif()

  add_test(NAME NlpMixedDenseSparse5_1 COMMAND bash -c "${RUNCMD} $<TARGET_FILE:nlpMDS_ex5.exe> 400 100 -selfcheck")

  if(HIOP_SPARSE)
    add_test(NAME NlpSparse6_1 COMMAND bash -c "${RUNCMD} $<TARGET_FILE:nlpSparse_ex6.exe> 500 -selfcheck")
    add_test(NAME NlpSparse7_1 COMMAND bash -c "${RUNCMD} $<TARGET_FILE:nlpSparse_ex7.exe> 500 -selfcheck")
  endif(HIOP_SPARSE)
<<<<<<< HEAD
  
=======

>>>>>>> ca55bbc7
  if(HIOP_BUILD_SHARED AND NOT HIOP_USE_GPU)
    add_test(NAME NlpMixedDenseSparseCinterface COMMAND bash -c "${RUNCMD} $<TARGET_FILE:nlpMDS_cex4.exe>")
  endif()
endif(HIOP_WITH_MAKETEST)<|MERGE_RESOLUTION|>--- conflicted
+++ resolved
@@ -56,14 +56,6 @@
 target_link_libraries(hiop_math INTERFACE MPI::MPI_CXX)
 endif(HIOP_USE_MPI)
 
-<<<<<<< HEAD
-# The binary dir is already a global include directory
-configure_file(
-"${CMAKE_SOURCE_DIR}/src/Interface/hiop_defs.hpp.in"
-"${CMAKE_BINARY_DIR}/hiop_defs.hpp")
-
-=======
->>>>>>> ca55bbc7
 list(APPEND CMAKE_MODULE_PATH ${CMAKE_SOURCE_DIR}/cmake)
 
 target_compile_features(hiop_options
@@ -160,16 +152,6 @@
 endif()
 
 if(HIOP_WITH_KRON_REDUCTION)
-<<<<<<< HEAD
-set(HIOP_UMFPACK_DIR CACHE PATH "Path to UMFPACK directory")
-include(FindUMFPACK)
-target_link_libraries(hiop_math INTERFACE UMFPACK)
-
-# metis needed (5.x needed by umfpack)
-set(HIOP_METIS_DIR CACHE PATH "Path to METIS directory")
-include(FindHiopMETIS)
-target_link_libraries(hiop_math INTERFACE METIS)
-=======
   set(HIOP_UMFPACK_DIR CACHE PATH "Path to UMFPACK directory")
   include(FindUMFPACK)
   target_link_libraries(hiop_math INTERFACE UMFPACK)
@@ -178,29 +160,17 @@
   set(HIOP_METIS_DIR CACHE PATH "Path to METIS directory")
   include(FindHiopMETIS)
   target_link_libraries(hiop_math INTERFACE METIS)
->>>>>>> ca55bbc7
 endif(HIOP_WITH_KRON_REDUCTION)
 
 find_package(OpenMP)
 target_link_libraries(hiop_math INTERFACE OpenMP::OpenMP_CXX)
 
 if(NOT DEFINED BLAS_LIBRARIES)
-<<<<<<< HEAD
-find_package(BLAS REQUIRED)
-target_link_libraries(hiop_math INTERFACE ${BLAS_LIBRARIES})
-message(STATUS "Found BLAS libraries: ${BLAS_LIBRARIES}")
-endif(NOT DEFINED BLAS_LIBRARIES)
-
-
-#set(LAPACK_LIBRARIES "-lgfortran;/usr/lib64/liblapack.so;-lpthread;-lm;-ldl")
-
-=======
   find_package(BLAS REQUIRED)
   target_link_libraries(hiop_math INTERFACE ${BLAS_LIBRARIES})
   message(STATUS "Found BLAS libraries: ${BLAS_LIBRARIES}")
 endif(NOT DEFINED BLAS_LIBRARIES)
 
->>>>>>> ca55bbc7
 if(NOT DEFINED LAPACK_LIBRARIES)
 # in case the toolchain defines them
 find_package(LAPACK REQUIRED)
@@ -253,61 +223,6 @@
 configure_file(
   "${CMAKE_SOURCE_DIR}/src/Interface/hiop_defs.hpp.in"
   "${CMAKE_BINARY_DIR}/hiop_defs.hpp")
-
-
-if(HIOP_SPARSE)
-  # metis needed 
-  set(HIOP_METIS_DIR CACHE PATH "Path to METIS directory")
-  include(FindHiopMETIS)
-  if(METIS_LIBRARY)
-    target_link_libraries(hiop_math INTERFACE METIS)
-
-    if(HIOP_USE_COINHSL)
-      set(HIOP_COINHSL_DIR CACHE PATH "Path to COINHSL directory")
-      include(FindHiopCOINHSL)
-      if(COINHSL_LIBRARY)
-        target_link_libraries(hiop_math INTERFACE COINHSL)    
-      else(COINHSL_LIBRARY)
-        set(HIOP_USE_COINHSL OFF CACHE BOOL "Build without COINHSL" FORCE)
-      endif(COINHSL_LIBRARY)  
-    endif(HIOP_USE_COINHSL)
-    
-    if(HIOP_USE_STRUMPACK)
-      set(HIOP_STRUMPACK_DIR CACHE PATH "Path to STRUMPACK directory")
-      include(FindHiopSTRUMPACK)
-      target_link_libraries(hiop_math INTERFACE STRUMPACK)
-
-      if(STRUMPACK_LIBRARIES)
-        target_link_libraries(hiop_math INTERFACE ${STRUMPACK_LIBRARIES})  
-      else(STRUMPACK_LIBRARIES)
-        set(HIOP_USE_STRUMPACK OFF CACHE BOOL "Build without STRUMPACK" FORCE)
-      endif(STRUMPACK_LIBRARIES)  
-    endif(HIOP_USE_STRUMPACK)
-    
-    if(NOT HIOP_USE_COINHSL AND NOT HIOP_USE_STRUMPACK )
-      set(HIOP_SPARSE OFF CACHE BOOL "Build without sparse linear algebra" FORCE)
-      message(STATUS "Cannot find COINHSL nor STRUMPACK for sparse linear algebra, and the option HIOP_SPARSE will be disabled")
-    endif(NOT HIOP_USE_COINHSL AND NOT HIOP_USE_STRUMPACK )
-        
-  else(METIS_LIBRARY)
-    set(HIOP_USE_COINHSL OFF CACHE BOOL "Build without COINHSL" FORCE)
-    set(HIOP_USE_STRUMPACK OFF CACHE BOOL "Build without STRUMPACK" FORCE)
-    set(HIOP_SPARSE OFF CACHE BOOL "Build without sparse linear algebra" FORCE)
-    message(STATUS "Prerequisites for sparse linear algebra, METIS, was not found and the option HIOP_SPARSE will be disabled")
-  endif()
-  
-else(HIOP_SPARSE)
- set(HIOP_USE_COINHSL OFF CACHE BOOL "Build without COINHSL" FORCE)
- set(HIOP_USE_STRUMPACK OFF CACHE BOOL "Build without STRUMPACK" FORCE)
-endif(HIOP_SPARSE)
-
-
-# something wrong with cmake find_package, use hard code right now
-if(HIOP_USE_STRUMPACK)
-
-endif(HIOP_USE_STRUMPACK)
-
-
 
 # include build directory for Fortran name mangling header
 include_directories(${CMAKE_BINARY_DIR})
@@ -506,11 +421,7 @@
     add_test(NAME NlpSparse6_1 COMMAND bash -c "${RUNCMD} $<TARGET_FILE:nlpSparse_ex6.exe> 500 -selfcheck")
     add_test(NAME NlpSparse7_1 COMMAND bash -c "${RUNCMD} $<TARGET_FILE:nlpSparse_ex7.exe> 500 -selfcheck")
   endif(HIOP_SPARSE)
-<<<<<<< HEAD
-  
-=======
-
->>>>>>> ca55bbc7
+
   if(HIOP_BUILD_SHARED AND NOT HIOP_USE_GPU)
     add_test(NAME NlpMixedDenseSparseCinterface COMMAND bash -c "${RUNCMD} $<TARGET_FILE:nlpMDS_cex4.exe>")
   endif()
