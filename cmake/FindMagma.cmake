
#[[

Exports target `Magma`.

Users may set the following variables:

- HIOP_MAGMA_DIR

]]

find_library(MAGMA_LIBRARY
  NAMES
  magma
  PATHS
  ${MAGMA_DIR} $ENV{MAGMA_DIR} ${HIOP_MAGMA_DIR}
  ENV LD_LIBRARY_PATH ENV DYLD_LIBRARY_PATH
  PATH_SUFFIXES
  lib64 lib)

if(MAGMA_LIBRARY)
  get_filename_component(MAGMA_LIBRARY_DIR ${MAGMA_LIBRARY} DIRECTORY)
endif()

find_path(MAGMA_INCLUDE_DIR
  NAMES
  magma.h
  PATHS
  ${MAGMA_DIR} $ENV{MAGMA_DIR} ${HIOP_MAGMA_DIR} ${MAGMA_LIBRARY_DIR}/..
  PATH_SUFFIXES
  include)

set(MAGMA_INCLUDE_DIR "${MAGMA_INCLUDE_DIR}" CACHE PATH "Path to magma.h")
set(MAGMA_LIBRARY "${MAGMA_LIBRARY}" CACHE PATH "Path to magma library")

if(MAGMA_LIBRARY)
  add_library(Magma INTERFACE)
  target_link_libraries(Magma INTERFACE ${MAGMA_LIBRARY})
  target_include_directories(Magma INTERFACE ${MAGMA_INCLUDE_DIR})
<<<<<<< HEAD
  get_target_property(inc Magma INTERFACE_INCLUDE_DIRECTORIES)
  message(STATUS "Found magma include: ${inc}")
  # message(STATUS "Found magma include: ${MAGMA_INCLUDE_DIR}")
  message(STATUS "Found magma library: ${MAGMA_LIBRARY}")
=======
  message(STATUS "Found Magma library: ${MAGMA_LIBRARY}")
>>>>>>> f250ca00
else()
  message(STATUS "Magma was not found.")
endif()<|MERGE_RESOLUTION|>--- conflicted
+++ resolved
@@ -37,14 +37,8 @@
   add_library(Magma INTERFACE)
   target_link_libraries(Magma INTERFACE ${MAGMA_LIBRARY})
   target_include_directories(Magma INTERFACE ${MAGMA_INCLUDE_DIR})
-<<<<<<< HEAD
-  get_target_property(inc Magma INTERFACE_INCLUDE_DIRECTORIES)
-  message(STATUS "Found magma include: ${inc}")
-  # message(STATUS "Found magma include: ${MAGMA_INCLUDE_DIR}")
-  message(STATUS "Found magma library: ${MAGMA_LIBRARY}")
-=======
+  message(STATUS "Found Magma include: ${MAGMA_INCLUDE_DIR}")
   message(STATUS "Found Magma library: ${MAGMA_LIBRARY}")
->>>>>>> f250ca00
 else()
   message(STATUS "Magma was not found.")
 endif()