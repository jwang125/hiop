--- conflicted
+++ resolved
@@ -7,53 +7,6 @@
 
 add_library(hiop_cuda INTERFACE)
 
-<<<<<<< HEAD
-include(CheckLanguage)
-enable_language(CUDA)
-check_language(CUDA)
-find_package(CUDA REQUIRED)
-
-target_link_libraries(hiop_cuda INTERFACE
-  culibos cublas cublasLt nvblas cusparse cudart cudadevrt)
-
-if (${CMAKE_VERSION} VERSION_GREATER_EQUAL 3.17)
-  target_link_libraries(hiop_cuda INTERFACE 
-    CUDA_CUDART_LIBRARY
-    CUDA_cudadevrt_LIBRARY
-    CUDA_cublas_LIBRARY
-    CUDA_cusparse_LIBRARY)
-endif()
-
-if(NOT DEFINED CMAKE_CUDA_STANDARD)
-  set(CMAKE_CUDA_STANDARD 11)
-  set(CMAKE_CUDA_STANDARD_REQUIRED ON)
-endif()
-
-if(HIOP_NVCC_ARCH)
-  set(CMAKE_CUDA_FLAGS "-arch=${HIOP_NVCC_ARCH}")
-  message(STATUS "Using CUDA arch ${HIOP_NVCC_ARCH}")
-else()
-  set(CMAKE_CUDA_FLAGS "-arch=sm_35")
-  message(STATUS "Using CUDA arch sm_35")
-endif()
-set(CMAKE_CUDA_FLAGS "${CMAKE_CUDA_FLAGS} --expt-extended-lambda")
-
-if(HIOP_CUDA_LIB_DIR)
-  target_compile_options(hiop_cuda INTERFACE -L${HIOP_CUDA_LIB_DIR})
-endif(HIOP_CUDA_LIB_DIR)
-
-# on some systems RHEL Nvidia toolkit puts cuBlas in different locations
-# user can setup/overwrite the lib directory
-if(HIOP_CUBLAS_LIB_DIR)
-  target_compile_options(hiop_cuda INTERFACE -L${HIOP_CUBLAS_LIB_DIR})
-endif(HIOP_CUBLAS_LIB_DIR)
-
-if(HIOP_CUDA_INCLUDE_DIR)
-  target_include_directories(hiop_cuda INTERFACE ${HIOP_CUDA_INCLUDE_DIR})
-else()
-  target_include_directories(hiop_cuda INTERFACE ${CUDA_TOOLKIT_INCLUDE})
-endif()
-=======
 find_package(CUDA REQUIRED)
 
 find_library(CUDA_culibos_LIBRARY
@@ -94,7 +47,6 @@
 )
 
 target_include_directories(hiop_cuda INTERFACE ${CUDA_TOOLKIT_INCLUDE})
->>>>>>> f250ca00
 
 # for now we rely on MAGMA for GPUs computations
 include(FindMagma)
